--- conflicted
+++ resolved
@@ -347,13 +347,11 @@
                 "NoiseIndex": {
                   "filepath": "openrouteservice-api-tests/data/noise_data_hd.csv"
                 },
-<<<<<<< HEAD
                 "csv": {
                      "filepath": "openrouteservice-api-tests/data/csv_data_hd.csv"
-=======
+                },
                 "ShadowIndex": {
                   "filepath": "openrouteservice-api-tests/data/shadow_index_hd.csv"
->>>>>>> c2472c96
                 },
                 "WayCategory": {},
                 "WaySurfaceType": {},
