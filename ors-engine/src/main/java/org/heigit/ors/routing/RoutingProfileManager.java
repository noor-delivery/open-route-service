/*  This file is part of Openrouteservice.
 *
 *  Openrouteservice is free software; you can redistribute it and/or modify it under the terms of the
 *  GNU Lesser General Public License as published by the Free Software Foundation; either version 2.1
 *  of the License, or (at your option) any later version.

 *  This library is distributed in the hope that it will be useful, but WITHOUT ANY WARRANTY;
 *  without even the implied warranty of MERCHANTABILITY or FITNESS FOR A PARTICULAR PURPOSE.
 *  See the GNU Lesser General Public License for more details.

 *  You should have received a copy of the GNU Lesser General Public License along with this library;
 *  if not, see <https://www.gnu.org/licenses/>.
 */
package org.heigit.ors.routing;

import com.graphhopper.GHResponse;
import com.graphhopper.util.AngleCalc;
import com.graphhopper.util.DistanceCalc;
import com.graphhopper.util.DistanceCalcEarth;
import com.graphhopper.util.PointList;
import com.graphhopper.util.exceptions.ConnectionNotFoundException;
import com.graphhopper.util.exceptions.MaximumNodesExceededException;
import org.apache.log4j.Logger;
import org.heigit.ors.config.EngineConfig;
import org.heigit.ors.exceptions.*;
import org.heigit.ors.export.ExportErrorCodes;
import org.heigit.ors.export.ExportRequest;
import org.heigit.ors.export.ExportResult;
import org.heigit.ors.isochrones.IsochroneMap;
import org.heigit.ors.isochrones.IsochroneSearchParameters;
import org.heigit.ors.mapmatching.MapMatchingRequest;
import org.heigit.ors.matrix.MatrixErrorCodes;
import org.heigit.ors.matrix.MatrixRequest;
import org.heigit.ors.matrix.MatrixResult;
import org.heigit.ors.routing.configuration.RouteProfileConfiguration;
import org.heigit.ors.routing.configuration.RoutingManagerConfiguration;
import org.heigit.ors.routing.pathprocessors.ExtraInfoProcessor;
import org.heigit.ors.util.FormatUtility;
import org.heigit.ors.util.RuntimeUtility;
import org.heigit.ors.util.StringUtility;
import org.heigit.ors.util.TimeUtility;
import org.locationtech.jts.geom.Coordinate;

import java.util.ArrayList;
import java.util.List;
import java.util.Map;
import java.util.concurrent.*;
import java.util.stream.Collectors;

public class RoutingProfileManager {
    private static final Logger LOGGER = Logger.getLogger(RoutingProfileManager.class.getName());
    public static final String KEY_SKIPPED_EXTRA_INFO = "skipped_extra_info";
    private RoutingProfilesCollection routingProfiles;
    private static RoutingProfileManager instance;
    private boolean initComplete = false;

    public RoutingProfileManager(EngineConfig config) {
        if (instance == null) {
            instance = this;
            initialize(config);
        }
    }

    public static synchronized RoutingProfileManager getInstance() {
        if (instance == null) {
            throw new UnsupportedOperationException("RoutingProfileManager has not been initialized!");
        }
        return instance;
    }

    public void initialize(EngineConfig config) {
        RuntimeUtility.printRAMInfo("", LOGGER);

        LOGGER.info("      ");

        long startTime = System.currentTimeMillis();
        try {

            // RoutingManagerConfiguration can be thrown away entirely after config migration
            RoutingManagerConfiguration rmc = RoutingManagerConfiguration.loadFromFile(config.getGraphsRootPath());
            RouteProfileConfiguration[] routeProfileConfigurations = rmc.getProfiles();
            if (routeProfileConfigurations.length == 0) {
                routeProfileConfigurations = config.getProfiles();
            }

            int initializationThreads = config.getInitializationThreads();
            LOGGER.info(String.format("====> Initializing profiles from '%s' (%d threads) ...",
                    config.getSourceFile(), initializationThreads));

            routingProfiles = new RoutingProfilesCollection();
            int nRouteInstances = routeProfileConfigurations.length;

            RoutingProfileLoadContext loadCntx = new RoutingProfileLoadContext();
            ExecutorService executor = Executors.newFixedThreadPool(initializationThreads);
            ExecutorCompletionService<RoutingProfile> compService = new ExecutorCompletionService<>(executor);

            int nTotalTasks = 0;

            for (int i = 0; i < nRouteInstances; i++) {
                RouteProfileConfiguration rpc = routeProfileConfigurations[i];
                if (!rpc.getEnabled())
                    continue;

                if (rpc.getProfilesTypes() != null) {
                    Callable<RoutingProfile> task = new RoutingProfileLoader(config, rpc, loadCntx);
                    compService.submit(task);
                    nTotalTasks++;
                }
            }

            LOGGER.info("%d tasks submitted.".formatted(nTotalTasks));

            int nCompletedTasks = 0;
            while (nCompletedTasks < nTotalTasks) {
                Future<RoutingProfile> future = compService.take();

                try {
                    RoutingProfile rp = future.get();
                    nCompletedTasks++;
                    if (!routingProfiles.add(rp))
                        LOGGER.warn("Routing profile has already been added.");
                } catch (ExecutionException e) {
                    LOGGER.error(e);
                    throw e;
                } catch (InterruptedException e) {
                    LOGGER.error(e);
                    Thread.currentThread().interrupt();
                }
            }

            executor.shutdown();
            loadCntx.releaseElevationProviderCacheAfterAllVehicleProfilesHaveBeenProcessed();

<<<<<<< HEAD
            LOGGER.info("Total time: " + TimeUtility.getElapsedTime(startTime, true) + ".");
            LOGGER.info("========================================================================");
            initCompleted();
=======
            LOGGER.info("Graphs were prepared in " + TimeUtility.getElapsedTime(startTime, true) + ".");
        } catch (Exception ex) {
            LOGGER.error("Failed to prepare graphs.", ex);
            Thread.currentThread().interrupt();
        }

        RuntimeUtility.clearMemory(LOGGER);
    }

    public void initialize(String graphProps, EngineConfig config) {
        RuntimeUtility.printRAMInfo("", LOGGER);

        LOGGER.info("      ");

        long startTime = System.currentTimeMillis();
        this.config = config;
        try {
            RoutingManagerConfiguration rmc = RoutingManagerConfiguration.loadFromFile(graphProps);

            int initializationThreads = config.getInitializationThreads();
            LOGGER.info("====> Initializing profiles from '%s' (%d threads) ...".formatted(
                config.getSourceFile(), initializationThreads));

            if (config.isPreparationMode()) {
                prepareGraphs(graphProps, config);
            } else {
                routeProfiles = new RoutingProfilesCollection();
                int nRouteInstances = rmc.getProfiles().length;

                RoutingProfileLoadContext loadCntx = new RoutingProfileLoadContext();
                ExecutorService executor = Executors.newFixedThreadPool(initializationThreads);
                ExecutorCompletionService<RoutingProfile> compService = new ExecutorCompletionService<>(executor);

                int nTotalTasks = 0;

                for (int i = 0; i < nRouteInstances; i++) {
                    RouteProfileConfiguration rpc = rmc.getProfiles()[i];
                    if (!rpc.getEnabled())
                        continue;

                    if (rpc.getProfilesTypes() != null) {
                        Callable<RoutingProfile> task = new RoutingProfileLoader(config, rpc, loadCntx);
                        compService.submit(task);
                        nTotalTasks++;
                    }
                }

                LOGGER.info("%d tasks submitted.".formatted(nTotalTasks));

                int nCompletedTasks = 0;
                while (nCompletedTasks < nTotalTasks) {
                    Future<RoutingProfile> future = compService.take();

                    try {
                        RoutingProfile rp = future.get();
                        nCompletedTasks++;
                        if (!routeProfiles.add(rp))
                            LOGGER.warn("Routing profile has already been added.");
                    } catch (ExecutionException e) {
                        LOGGER.error(e);
                        throw e;
                    } catch (InterruptedException e) {
                        LOGGER.error(e);
                        Thread.currentThread().interrupt();
                    }
                }

                executor.shutdown();
                loadCntx.releaseElevationProviderCacheAfterAllVehicleProfilesHaveBeenProcessed();

                LOGGER.info("Total time: " + TimeUtility.getElapsedTime(startTime, true) + ".");
                LOGGER.info("========================================================================");
                initCompleted();
            }
>>>>>>> 9da18556

            RoutingProfileManagerStatus.setReady(true);
        } catch (Exception ex) {
            LOGGER.error("Failed to initialize RoutingProfileManager instance.", ex);
            Thread.currentThread().interrupt();
        }

        RuntimeUtility.clearMemory(LOGGER);

        if (LOGGER.isInfoEnabled())
            routingProfiles.printStatistics(LOGGER);
    }

    public void destroy() {
        routingProfiles.destroy();
    }

    public RoutingProfilesCollection getProfiles() {
        return routingProfiles;
    }

    public RouteResult matchTrack(MapMatchingRequest req) throws Exception {
        LOGGER.error("mapmatching not implemented. " + req);
        throw new UnsupportedOperationException("mapmatching not implemented. " + req);
    }

    public RouteResult[] computeRoundTripRoute(RoutingRequest req) throws Exception {
        List<GHResponse> routes = new ArrayList<>();

        RoutingProfile rp = getRouteProfile(req, false);
        RouteSearchParameters searchParams = req.getSearchParameters();
        RouteProfileConfiguration config = rp.getConfiguration();

        if (config.getMaximumDistanceRoundTripRoutes() != 0 && config.getMaximumDistanceRoundTripRoutes() < searchParams.getRoundTripLength()) {
            throw new ServerLimitExceededException(
                    RoutingErrorCodes.REQUEST_EXCEEDS_SERVER_LIMIT,
                "The requested route length must not be greater than %s meters.".formatted(config.getMaximumDistanceRoundTripRoutes())
            );
        }

        Coordinate[] coords = req.getCoordinates();
        Coordinate c0 = coords[0];

        ExtraInfoProcessor extraInfoProcessor = null;

        WayPointBearing bearing = null;
        if (searchParams.getBearings() != null) {
            bearing = searchParams.getBearings()[0];
        }

        GHResponse gr = rp.computeRoundTripRoute(c0.y, c0.x, bearing, searchParams, req.getGeometrySimplify());

        if (gr.hasErrors()) {
            if (!gr.getErrors().isEmpty()) {
                if (gr.getErrors().get(0) instanceof com.graphhopper.util.exceptions.ConnectionNotFoundException) {
                    throw new RouteNotFoundException(
                            RoutingErrorCodes.ROUTE_NOT_FOUND,
                        "Unable to find a route for point (%s).".formatted(
                            FormatUtility.formatCoordinate(c0))
                    );
                } else if (gr.getErrors().get(0) instanceof com.graphhopper.util.exceptions.PointNotFoundException) {
                    StringBuilder message = new StringBuilder();
                    for (Throwable error : gr.getErrors()) {
                        if (message.length() > 0)
                            message.append("; ");
                        message.append(error.getMessage());
                    }
                    throw new PointNotFoundException(message.toString());
                } else {
                    throw new InternalServerException(RoutingErrorCodes.UNKNOWN, gr.getErrors().get(0).getMessage());
                }
            } else {
                // If there are no errors stored but there is indication that there are errors, something strange
                // has happened, so return that a route could not be found
                throw new RouteNotFoundException(
                        RoutingErrorCodes.ROUTE_NOT_FOUND,
                    "Unable to find a route for point (%s).".formatted(
                        FormatUtility.formatCoordinate(c0)
                    ));
            }
        }

        try {
            for (Object obj : gr.getReturnObjects()) {
                if (obj instanceof ExtraInfoProcessor processor) {
                    if (extraInfoProcessor == null) {
                        extraInfoProcessor = processor;
                        if (!StringUtility.isNullOrEmpty(processor.getSkippedExtraInfo())) {
                            gr.getHints().putObject(KEY_SKIPPED_EXTRA_INFO, processor.getSkippedExtraInfo());
                        }
                    } else {
                        extraInfoProcessor.appendData(processor);
                    }
                }
            }
        } catch (Exception e) {
            LOGGER.error(e);
        }

        routes.add(gr);

        List<RouteExtraInfo> extraInfos = extraInfoProcessor != null ? extraInfoProcessor.getExtras() : null;
        return new RouteResultBuilder().createRouteResults(routes, req, new List[]{extraInfos});
    }

    public RouteResult[] computeRoute(RoutingRequest req) throws Exception {
        if (req.getSearchParameters().getRoundTripLength() > 0) {
            return computeRoundTripRoute(req);
        } else {
            return computeLinearRoute(req);
        }
    }

    public RouteResult[] computeLinearRoute(RoutingRequest req) throws Exception {
        List<Integer> skipSegments = req.getSkipSegments();
        List<GHResponse> routes = new ArrayList<>();

        RoutingProfile rp = getRouteProfile(req, false);
        RouteSearchParameters searchParams = req.getSearchParameters();

        Coordinate[] coords = req.getCoordinates();
        Coordinate c0 = coords[0];
        Coordinate c1;
        int nSegments = coords.length - 1;
        GHResponse prevResp = null;
        WayPointBearing[] bearings = (req.getContinueStraight() || searchParams.getBearings() != null) ? new WayPointBearing[2] : null;
        int profileType = req.getSearchParameters().getProfileType();
        double[] radiuses = null;

        if (req.getSearchParameters().getAlternativeRoutesCount() > 1 && coords.length > 2) {
            throw new InternalServerException(RoutingErrorCodes.INVALID_PARAMETER_VALUE, "Alternative routes algorithm does not support more than two way points.");
        }

        int numberOfExpectedExtraInfoProcessors = req.getSearchParameters().getAlternativeRoutesCount() < 0 ? 1 : req.getSearchParameters().getAlternativeRoutesCount();
        ExtraInfoProcessor[] extraInfoProcessors = new ExtraInfoProcessor[numberOfExpectedExtraInfoProcessors];

        for (int i = 1; i <= nSegments; ++i) {
            c1 = coords[i];

            if (bearings != null) {
                bearings[0] = null;
                if (prevResp != null && req.getContinueStraight()) {
                    bearings[0] = new WayPointBearing(getHeadingDirection(prevResp));
                }

                if (searchParams.getBearings() != null) {
                    bearings[0] = searchParams.getBearings()[i - 1];
                    bearings[1] = (i == nSegments && searchParams.getBearings().length != nSegments + 1) ? new WayPointBearing(Double.NaN) : searchParams.getBearings()[i];
                }
            }

            if (searchParams.getMaximumRadiuses() != null) {
                radiuses = new double[2];
                radiuses[0] = searchParams.getMaximumRadiuses()[i - 1];
                radiuses[1] = searchParams.getMaximumRadiuses()[i];
            } else {
                try {
                    int maximumSnappingRadius = routingProfiles.getRouteProfile(profileType).getConfiguration().getMaximumSnappingRadius();
                    radiuses = new double[2];
                    radiuses[0] = maximumSnappingRadius;
                    radiuses[1] = maximumSnappingRadius;
                } catch (Exception ex) {
                    // do nothing
                }
            }

            GHResponse gr = rp.computeRoute(c0.y, c0.x, c1.y, c1.x, bearings, radiuses, skipSegments.contains(i), searchParams, req.getGeometrySimplify());

            if (gr.hasErrors()) {
                if (!gr.getErrors().isEmpty()) {
                    if (gr.getErrors().get(0) instanceof com.graphhopper.util.exceptions.ConnectionNotFoundException) {
                        Map<String, Object> details = ((ConnectionNotFoundException) gr.getErrors().get(0)).getDetails();
                        if (!details.isEmpty()) {
                            int code = RoutingErrorCodes.ROUTE_NOT_FOUND;
                            if (details.containsKey("entry_not_reached") && details.containsKey("exit_not_reached")) {
                                code = RoutingErrorCodes.PT_NOT_REACHED;
                            } else if (details.containsKey("entry_not_reached")) {
                                code = RoutingErrorCodes.PT_ENTRY_NOT_REACHED;
                            } else if (details.containsKey("exit_not_reached")) {
                                code = RoutingErrorCodes.PT_EXIT_NOT_REACHED;
                            } else if (details.containsKey("combined_not_reached")) {
                                code = RoutingErrorCodes.PT_ROUTE_NOT_FOUND;
                            }
                            throw new RouteNotFoundException(
                                    code,
                                "Unable to find a route between points %d (%s) and %d (%s). %s".formatted(
                                    i,
                                    FormatUtility.formatCoordinate(c0),
                                    i + 1,
                                    FormatUtility.formatCoordinate(c1),
                                    details.values().stream().map(Object::toString).collect(Collectors.joining(" "))
                                )
                            );
                        }
                        throw new RouteNotFoundException(
                                RoutingErrorCodes.ROUTE_NOT_FOUND,
                            "Unable to find a route between points %d (%s) and %d (%s).".formatted(
                                i,
                                FormatUtility.formatCoordinate(c0),
                                i + 1,
                                FormatUtility.formatCoordinate(c1)
                            )
                        );
                    } else if (gr.getErrors().get(0) instanceof com.graphhopper.util.exceptions.MaximumNodesExceededException) {
                        Map<String, Object> details = ((MaximumNodesExceededException) gr.getErrors().get(0)).getDetails();
                        throw new RouteNotFoundException(
                                RoutingErrorCodes.PT_MAX_VISITED_NODES_EXCEEDED,
                            "Unable to find a route between points %d (%s) and %d (%s). Maximum number of nodes exceeded: %s".formatted(
                                i,
                                FormatUtility.formatCoordinate(c0),
                                i + 1,
                                FormatUtility.formatCoordinate(c1),
                                details.get(MaximumNodesExceededException.NODES_KEY).toString()
                            )
                        );
                    } else if (gr.getErrors().get(0) instanceof com.graphhopper.util.exceptions.PointNotFoundException) {
                        StringBuilder message = new StringBuilder();
                        for (Throwable error : gr.getErrors()) {
                            if (message.length() > 0)
                                message.append("; ");
                            if (error instanceof com.graphhopper.util.exceptions.PointNotFoundException pointNotFoundException) {
                                int pointReference = (i - 1) + pointNotFoundException.getPointIndex();

                                Coordinate pointCoordinate = (pointNotFoundException.getPointIndex() == 0) ? c0 : c1;
                                double pointRadius = radiuses[pointNotFoundException.getPointIndex()];

                                // -1 is used to indicate the use of internal limits instead of specifying it in the request.
                                // we should therefore let them know that they are already using the limit.
                                if (pointRadius == -1) {
<<<<<<< HEAD
                                    pointRadius = routingProfiles.getRouteProfile(profileType).getConfiguration().getMaximumSnappingRadius();
                                    message.append(String.format("Could not find routable point within the maximum possible radius of %.1f meters of specified coordinate %d: %s.",
                                            pointRadius,
                                            pointReference,
                                            FormatUtility.formatCoordinate(pointCoordinate)));
=======
                                    pointRadius = routeProfiles.getRouteProfile(profileType).getConfiguration().getMaximumSnappingRadius();
                                    message.append("Could not find routable point within the maximum possible radius of %.1f meters of specified coordinate %d: %s.".formatted(
                                        pointRadius,
                                        pointReference,
                                        FormatUtility.formatCoordinate(pointCoordinate)));
>>>>>>> 9da18556
                                } else {
                                    message.append("Could not find routable point within a radius of %.1f meters of specified coordinate %d: %s.".formatted(
                                        pointRadius,
                                        pointReference,
                                        FormatUtility.formatCoordinate(pointCoordinate)));
                                }

                            } else {
                                message.append(error.getMessage());
                            }
                        }
                        throw new PointNotFoundException(message.toString());
                    } else {
                        throw new InternalServerException(RoutingErrorCodes.UNKNOWN, gr.getErrors().get(0).getMessage());
                    }
                } else {
                    // If there are no errors stored but there is indication that there are errors, something strange
                    // has happened, so return that a route could not be found
                    throw new RouteNotFoundException(
                            RoutingErrorCodes.ROUTE_NOT_FOUND,
                        "Unable to find a route between points %d (%s) and %d (%s).".formatted(
                            i,
                            FormatUtility.formatCoordinate(c0),
                            i + 1,
                            FormatUtility.formatCoordinate(c1))
                    );
                }
            }

            if (numberOfExpectedExtraInfoProcessors > 1) {
                int extraInfoProcessorIndex = 0;
                for (Object o : gr.getReturnObjects()) {
                    if (o instanceof ExtraInfoProcessor processor) {
                        extraInfoProcessors[extraInfoProcessorIndex] = processor;
                        extraInfoProcessorIndex++;
                        if (!StringUtility.isNullOrEmpty(processor.getSkippedExtraInfo())) {
                            gr.getHints().putObject(KEY_SKIPPED_EXTRA_INFO, processor.getSkippedExtraInfo());
                        }
                    }
                }
            } else {
                for (Object o : gr.getReturnObjects()) {
                    if (o instanceof ExtraInfoProcessor processor) {
                        if (extraInfoProcessors[0] == null) {
                            extraInfoProcessors[0] = processor;
                            if (!StringUtility.isNullOrEmpty(processor.getSkippedExtraInfo())) {
                                gr.getHints().putObject(KEY_SKIPPED_EXTRA_INFO, processor.getSkippedExtraInfo());
                            }
                        } else {
                            extraInfoProcessors[0].appendData(processor);
                        }
                    }
                }
            }

            prevResp = gr;
            routes.add(gr);
            c0 = c1;
        }
        routes = enrichDirectRoutesTime(routes);

        List<RouteExtraInfo>[] extraInfos = new List[numberOfExpectedExtraInfoProcessors];
        int i = 0;
        for (ExtraInfoProcessor e : extraInfoProcessors) {
            extraInfos[i] = e != null ? e.getExtras() : null;
            i++;
        }
        return new RouteResultBuilder().createRouteResults(routes, req, extraInfos);
    }

    /**
     * This will enrich all direct routes with an approximated travel time that is being calculated from the real graphhopper
     * results. The routes object should contain all routes, so the function can maintain and return the proper order!
     *
     * @param routes Should hold all the routes that have been calculated, not only the direct routes.
     * @return will return routes object with enriched direct routes if any we're found in the same order as the input object.
     */
    private List<GHResponse> enrichDirectRoutesTime(List<GHResponse> routes) {
        List<GHResponse> graphhopperRoutes = new ArrayList<>();
        List<GHResponse> directRoutes = new ArrayList<>();
        long graphHopperTravelTime = 0;
        double graphHopperTravelDistance = 0;
        double averageTravelTimePerMeter;

        for (GHResponse ghResponse : routes) {
            if (!ghResponse.getHints().has("skipped_segment")) {
                graphHopperTravelDistance += ghResponse.getBest().getDistance();
                graphHopperTravelTime += ghResponse.getBest().getTime();
                graphhopperRoutes.add(ghResponse);
            } else {
                directRoutes.add(ghResponse);
            }
        }

        if (graphhopperRoutes.isEmpty() || directRoutes.isEmpty()) {
            return routes;
        }

        if (graphHopperTravelDistance == 0) {
            return routes;
        }

        averageTravelTimePerMeter = graphHopperTravelTime / graphHopperTravelDistance;
        for (GHResponse ghResponse : routes) {
            if (ghResponse.getHints().has("skipped_segment")) {
                double directRouteDistance = ghResponse.getBest().getDistance();
                ghResponse.getBest().setTime(Math.round(directRouteDistance * averageTravelTimePerMeter));
                double directRouteInstructionDistance = ghResponse.getBest().getInstructions().get(0).getDistance();
                ghResponse.getBest().getInstructions().get(0).setTime(Math.round(directRouteInstructionDistance * averageTravelTimePerMeter));
            }
        }

        return routes;
    }

    private double getHeadingDirection(GHResponse resp) {
        PointList points = resp.getBest().getPoints();
        int nPoints = points.size();
        if (nPoints > 1) {
            double lon1 = points.getLon(nPoints - 2);
            double lat1 = points.getLat(nPoints - 2);
            double lon2 = points.getLon(nPoints - 1);
            double lat2 = points.getLat(nPoints - 1);
            // For some reason, GH may return a response where the last two points are identical
            if (lon1 == lon2 && lat1 == lat2 && nPoints > 2) {
                lon1 = points.getLon(nPoints - 3);
                lat1 = points.getLat(nPoints - 3);
            }
            return AngleCalc.ANGLE_CALC.calcAzimuth(lat1, lon1, lat2, lon2);
        } else
            return 0;
    }

    public RoutingProfile getRouteProfile(RoutingRequest req, boolean oneToMany) throws Exception {
        RouteSearchParameters searchParams = req.getSearchParameters();
        int profileType = searchParams.getProfileType();

        boolean fallbackAlgorithm = searchParams.requiresFullyDynamicWeights();
        boolean dynamicWeights = searchParams.requiresDynamicPreprocessedWeights();
        boolean useAlternativeRoutes = searchParams.getAlternativeRoutesCount() > 1;

        RoutingProfile rp = routingProfiles.getRouteProfile(profileType, !dynamicWeights);

        if (rp == null && !dynamicWeights)
            rp = routingProfiles.getRouteProfile(profileType, false);

        if (rp == null)
            throw new InternalServerException(RoutingErrorCodes.UNKNOWN, "Unable to get an appropriate route profile for RoutePreference = " + RoutingProfileType.getName(req.getSearchParameters().getProfileType()));

        RouteProfileConfiguration config = rp.getConfiguration();

        if (config.getMaximumDistance() > 0
                || (dynamicWeights && config.getMaximumDistanceDynamicWeights() > 0)
                || config.getMaximumWayPoints() > 0
                || (fallbackAlgorithm && config.getMaximumDistanceAvoidAreas() > 0)) {
            Coordinate[] coords = req.getCoordinates();
            int nCoords = coords.length;
            if (config.getMaximumWayPoints() > 0 && !oneToMany && nCoords > config.getMaximumWayPoints()) {
                throw new ServerLimitExceededException(RoutingErrorCodes.REQUEST_EXCEEDS_SERVER_LIMIT, "The specified number of waypoints must not be greater than " + config.getMaximumWayPoints() + ".");
            }

            if (config.getMaximumDistance() > 0
                    || (dynamicWeights && config.getMaximumDistanceDynamicWeights() > 0)
                    || (fallbackAlgorithm && config.getMaximumDistanceAvoidAreas() > 0)) {
                DistanceCalc distCalc = DistanceCalcEarth.DIST_EARTH;

                List<Integer> skipSegments = req.getSkipSegments();
                Coordinate c0 = coords[0];
                Coordinate c1;
                double totalDist = 0.0;

                if (oneToMany) {
                    for (int i = 1; i < nCoords; i++) {
                        c1 = coords[i];
                        totalDist = distCalc.calcDist(c0.y, c0.x, c1.y, c1.x);
                    }
                } else {
                    for (int i = 1; i < nCoords; i++) {
                        c1 = coords[i];
                        if (!skipSegments.contains(i)) { // ignore skipped segments
                            totalDist += distCalc.calcDist(c0.y, c0.x, c1.y, c1.x);
                        }
                        c0 = c1;
                    }
                }

                if (config.getMaximumDistance() > 0 && totalDist > config.getMaximumDistance())
                    throw new ServerLimitExceededException(RoutingErrorCodes.REQUEST_EXCEEDS_SERVER_LIMIT, "The approximated route distance must not be greater than %s meters.".formatted(config.getMaximumDistance()));
                if (dynamicWeights && config.getMaximumDistanceDynamicWeights() > 0 && totalDist > config.getMaximumDistanceDynamicWeights())
                    throw new ServerLimitExceededException(RoutingErrorCodes.REQUEST_EXCEEDS_SERVER_LIMIT, "By dynamic weighting, the approximated distance of a route segment must not be greater than %s meters.".formatted(config.getMaximumDistanceDynamicWeights()));
                if (fallbackAlgorithm && config.getMaximumDistanceAvoidAreas() > 0 && totalDist > config.getMaximumDistanceAvoidAreas())
                    throw new ServerLimitExceededException(RoutingErrorCodes.REQUEST_EXCEEDS_SERVER_LIMIT, "With these options, the approximated route distance must not be greater than %s meters.".formatted(config.getMaximumDistanceAvoidAreas()));
                if (useAlternativeRoutes && config.getMaximumDistanceAlternativeRoutes() > 0 && totalDist > config.getMaximumDistanceAlternativeRoutes())
                    throw new ServerLimitExceededException(RoutingErrorCodes.REQUEST_EXCEEDS_SERVER_LIMIT, "The approximated route distance must not be greater than %s meters for use with the alternative Routes algorithm.".formatted(config.getMaximumDistanceAlternativeRoutes()));
            }
        }

        if (searchParams.hasMaximumSpeed()) {
            if (searchParams.getMaximumSpeed() < config.getMaximumSpeedLowerBound()) {
                throw new ParameterValueException(RoutingErrorCodes.INVALID_PARAMETER_VALUE, RouteRequestParameterNames.PARAM_MAXIMUM_SPEED, String.valueOf(searchParams.getMaximumSpeed()), "The maximum speed must not be lower than " + config.getMaximumSpeedLowerBound() + " km/h.");
            }
            if (RoutingProfileCategory.getFromEncoder(rp.getGraphhopper().getEncodingManager()) != RoutingProfileCategory.DRIVING) {
                throw new ParameterValueException(RoutingErrorCodes.INCOMPATIBLE_PARAMETERS, "The maximum speed feature can only be used with cars and heavy vehicles.");
            }
        }

        return rp;
    }

    /**
     * This function sends the {@link IsochroneSearchParameters} together with the Attributes to the {@link RoutingProfile}.
     *
     * @param parameters The input is a {@link IsochroneSearchParameters}
     * @return Return is a {@link IsochroneMap} holding the calculated data plus statistical data if the attributes where set.
     * @throws Exception
     */
    public IsochroneMap buildIsochrone(IsochroneSearchParameters parameters) throws Exception {

        int profileType = parameters.getRouteParameters().getProfileType();
        RoutingProfile rp = routingProfiles.getRouteProfile(profileType, false);

        return rp.buildIsochrone(parameters);
    }

    public MatrixResult computeMatrix(MatrixRequest req) throws Exception {
        RoutingProfile rp = routingProfiles.getRouteProfile(req.getProfileType(), !req.getFlexibleMode());

        if (rp == null)
            throw new InternalServerException(MatrixErrorCodes.UNKNOWN, "Unable to find an appropriate routing profile.");

        return rp.computeMatrix(req);
    }

    public ExportResult computeExport(ExportRequest req) throws Exception {
        RoutingProfile rp = routingProfiles.getRouteProfile((req.getProfileType()));

        if (rp == null)
            throw new InternalServerException(ExportErrorCodes.UNKNOWN, "Unable to find an appropriate routing profile.");
        return rp.computeExport(req);
    }

    public void initCompleted() {
        initComplete = true;
    }

    public static boolean isInitComplete() {
        return RoutingProfileManager.getInstance().initComplete;
    }

}<|MERGE_RESOLUTION|>--- conflicted
+++ resolved
@@ -84,8 +84,8 @@
             }
 
             int initializationThreads = config.getInitializationThreads();
-            LOGGER.info(String.format("====> Initializing profiles from '%s' (%d threads) ...",
-                    config.getSourceFile(), initializationThreads));
+            LOGGER.info("====> Initializing profiles from '%s' (%d threads) ...".formatted(
+                config.getSourceFile(), initializationThreads));
 
             routingProfiles = new RoutingProfilesCollection();
             int nRouteInstances = routeProfileConfigurations.length;
@@ -108,7 +108,7 @@
                 }
             }
 
-            LOGGER.info("%d tasks submitted.".formatted(nTotalTasks));
+                LOGGER.info("%d tasks submitted.".formatted(nTotalTasks));
 
             int nCompletedTasks = 0;
             while (nCompletedTasks < nTotalTasks) {
@@ -131,86 +131,9 @@
             executor.shutdown();
             loadCntx.releaseElevationProviderCacheAfterAllVehicleProfilesHaveBeenProcessed();
 
-<<<<<<< HEAD
             LOGGER.info("Total time: " + TimeUtility.getElapsedTime(startTime, true) + ".");
             LOGGER.info("========================================================================");
             initCompleted();
-=======
-            LOGGER.info("Graphs were prepared in " + TimeUtility.getElapsedTime(startTime, true) + ".");
-        } catch (Exception ex) {
-            LOGGER.error("Failed to prepare graphs.", ex);
-            Thread.currentThread().interrupt();
-        }
-
-        RuntimeUtility.clearMemory(LOGGER);
-    }
-
-    public void initialize(String graphProps, EngineConfig config) {
-        RuntimeUtility.printRAMInfo("", LOGGER);
-
-        LOGGER.info("      ");
-
-        long startTime = System.currentTimeMillis();
-        this.config = config;
-        try {
-            RoutingManagerConfiguration rmc = RoutingManagerConfiguration.loadFromFile(graphProps);
-
-            int initializationThreads = config.getInitializationThreads();
-            LOGGER.info("====> Initializing profiles from '%s' (%d threads) ...".formatted(
-                config.getSourceFile(), initializationThreads));
-
-            if (config.isPreparationMode()) {
-                prepareGraphs(graphProps, config);
-            } else {
-                routeProfiles = new RoutingProfilesCollection();
-                int nRouteInstances = rmc.getProfiles().length;
-
-                RoutingProfileLoadContext loadCntx = new RoutingProfileLoadContext();
-                ExecutorService executor = Executors.newFixedThreadPool(initializationThreads);
-                ExecutorCompletionService<RoutingProfile> compService = new ExecutorCompletionService<>(executor);
-
-                int nTotalTasks = 0;
-
-                for (int i = 0; i < nRouteInstances; i++) {
-                    RouteProfileConfiguration rpc = rmc.getProfiles()[i];
-                    if (!rpc.getEnabled())
-                        continue;
-
-                    if (rpc.getProfilesTypes() != null) {
-                        Callable<RoutingProfile> task = new RoutingProfileLoader(config, rpc, loadCntx);
-                        compService.submit(task);
-                        nTotalTasks++;
-                    }
-                }
-
-                LOGGER.info("%d tasks submitted.".formatted(nTotalTasks));
-
-                int nCompletedTasks = 0;
-                while (nCompletedTasks < nTotalTasks) {
-                    Future<RoutingProfile> future = compService.take();
-
-                    try {
-                        RoutingProfile rp = future.get();
-                        nCompletedTasks++;
-                        if (!routeProfiles.add(rp))
-                            LOGGER.warn("Routing profile has already been added.");
-                    } catch (ExecutionException e) {
-                        LOGGER.error(e);
-                        throw e;
-                    } catch (InterruptedException e) {
-                        LOGGER.error(e);
-                        Thread.currentThread().interrupt();
-                    }
-                }
-
-                executor.shutdown();
-                loadCntx.releaseElevationProviderCacheAfterAllVehicleProfilesHaveBeenProcessed();
-
-                LOGGER.info("Total time: " + TimeUtility.getElapsedTime(startTime, true) + ".");
-                LOGGER.info("========================================================================");
-                initCompleted();
-            }
->>>>>>> 9da18556
 
             RoutingProfileManagerStatus.setReady(true);
         } catch (Exception ex) {
@@ -440,19 +363,11 @@
                                 // -1 is used to indicate the use of internal limits instead of specifying it in the request.
                                 // we should therefore let them know that they are already using the limit.
                                 if (pointRadius == -1) {
-<<<<<<< HEAD
                                     pointRadius = routingProfiles.getRouteProfile(profileType).getConfiguration().getMaximumSnappingRadius();
-                                    message.append(String.format("Could not find routable point within the maximum possible radius of %.1f meters of specified coordinate %d: %s.",
-                                            pointRadius,
-                                            pointReference,
-                                            FormatUtility.formatCoordinate(pointCoordinate)));
-=======
-                                    pointRadius = routeProfiles.getRouteProfile(profileType).getConfiguration().getMaximumSnappingRadius();
                                     message.append("Could not find routable point within the maximum possible radius of %.1f meters of specified coordinate %d: %s.".formatted(
                                         pointRadius,
                                         pointReference,
                                         FormatUtility.formatCoordinate(pointCoordinate)));
->>>>>>> 9da18556
                                 } else {
                                     message.append("Could not find routable point within a radius of %.1f meters of specified coordinate %d: %s.".formatted(
                                         pointRadius,
