--- conflicted
+++ resolved
@@ -34,11 +34,7 @@
     <modelVersion>4.0.0</modelVersion>
     <groupId>org.heigit.ors</groupId>
     <artifactId>openrouteservice</artifactId>
-<<<<<<< HEAD
-    <version>6.0.2</version>
-=======
     <version>6.6.1</version>
->>>>>>> b1efe57c
     <packaging>war</packaging>
     <name>openrouteservice</name>
     <url>openrouteservice.org</url>
@@ -441,9 +437,6 @@
         <dependency>
             <groupId>junit</groupId>
             <artifactId>junit</artifactId>
-<<<<<<< HEAD
-            <version>4.4</version>
-=======
             <version>4.13.1</version>
         </dependency>
 
@@ -469,7 +462,6 @@
             <groupId>org.apache.curator</groupId>
             <artifactId>curator-test</artifactId>
             <version>4.1.0</version>
->>>>>>> b1efe57c
         </dependency>
 
         <!-- Spring dependencies -->
