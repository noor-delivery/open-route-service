<!--
  ~ /*
  ~  *
  ~  *  *  Licensed to GIScience Research Group, Heidelberg University (GIScience)
  ~  *  *
  ~  *  *   http://www.giscience.uni-hd.de
  ~  *  *   http://www.heigit.org
  ~  *  *
  ~  *  *  under one or more contributor license agreements. See the NOTICE file
  ~  *  *  distributed with this work for additional information regarding copyright
  ~  *  *  ownership. The GIScience licenses this file to you under the Apache License,
  ~  *  *  Version 2.0 (the "License"); you may not use this file except in compliance
  ~  *  *  with the License. You may obtain a copy of the License at
  ~  *  *
  ~  *  *       http://www.apache.org/licenses/LICENSE-2.0
  ~  *  *
  ~  *  *  Unless required by applicable law or agreed to in writing, software
  ~  *  *  distributed under the License is distributed on an "AS IS" BASIS,
  ~  *  *  WITHOUT WARRANTIES OR CONDITIONS OF ANY KIND, either express or implied.
  ~  *  *  See the License for the specific language governing permissions and
  ~  *  *  limitations under the License.
  ~  *
  ~  */
  -->

<project xmlns="http://maven.apache.org/POM/4.0.0"
         xmlns:xsi="http://www.w3.org/2001/XMLSchema-instance"
         xsi:schemaLocation="http://maven.apache.org/POM/4.0.0 http://maven.apache.org/xsd/maven-4.0.0.xsd">

    <prerequisites>
        <!-- Java 11 upgrade -->
        <maven>3.0</maven>
    </prerequisites>
    <modelVersion>4.0.0</modelVersion>
    <groupId>org.heigit.ors</groupId>
    <artifactId>openrouteservice</artifactId>
    <version>6.6.1</version>
    <packaging>war</packaging>
    <name>openrouteservice</name>
    <url>openrouteservice.org</url>
    <inceptionYear>2008</inceptionYear>
    <issueManagement>
        <system>GitHub</system>
        <url>https://github.com/GIScience/openrouteservice/issues</url>
    </issueManagement>
    <properties>
        <project.build.sourceEncoding>UTF-8</project.build.sourceEncoding>
        <project.reporting.outputEncoding>UTF-8</project.reporting.outputEncoding>
        <project.timestamp>${maven.build.timestamp}</project.timestamp>
        <maven.build.timestamp.format>yyyy-MM-dd'T'HH:mm:ss'Z'</maven.build.timestamp.format>
        <maven.compiler.target>1.8</maven.compiler.target>
        <geotools.version>19.1</geotools.version>
        <sonar.projectKey>GIScience_openrouteservice</sonar.projectKey>
        <sonar.organization>giscience</sonar.organization>
        <sonar.host.url>https://sonarcloud.io</sonar.host.url>
        <sonar.coverage.jacoco.xmlReportPaths>${project.build.directory}/site/jacoco/jacoco.xml
        </sonar.coverage.jacoco.xmlReportPaths>
    </properties>
    <scm>
        <url>git@github.com:GIScience/openrouteservice.git</url>
        <connection>git@github.com:GIScience/openrouteservice.git</connection>
        <developerConnection>git@github.com:GIScience/openrouteservice.git</developerConnection>
    </scm>
    <parent>
        <groupId>org.springframework.boot</groupId>
        <artifactId>spring-boot-starter-parent</artifactId>
        <version>2.3.5.RELEASE</version>
    </parent>
    <build>
        <finalName>ors</finalName>
        <sourceDirectory>src/main/java</sourceDirectory>
        <resources>
            <resource>
                <directory>src/main/resources</directory>
                <includes>
                    <include>resources/locales/*.resources</include>
                    <include>logs/*</include>
                    <include>resources/version.properties</include>
                    <include>application.properties</include>
                    <include>resources/services/locations/categories.txt</include>
                    <include>resources/services/routing/speed_limits/*.*</include>
                    <include>META-INF/services/*.*</include>
                    <include>app.config*</include>
                    <include>ors-config*.json</include>
                </includes>
                <filtering>true</filtering>
            </resource>
        </resources>
        <testResources>
            <testResource>
                <directory>../openrouteservice-api-tests/conf</directory>
                <includes>
                    <include>ors-config-test.json</include>
                </includes>
                <filtering>true</filtering>
            </testResource>
        </testResources>

        <plugins>
            <plugin>
                <!-- Java 11 upgrade -->
                <groupId>org.codehaus.mojo</groupId>
                <artifactId>versions-maven-plugin</artifactId>
                <configuration>
                    <generateBackupPoms>false</generateBackupPoms>
                </configuration>
            </plugin>
            <plugin>
                <groupId>org.apache.maven.plugins</groupId>
                <artifactId>maven-antrun-plugin</artifactId>
                <version>1.8</version>
                <executions>
                    <execution>
                        <phase>package</phase>
                        <goals>
                            <goal>run</goal>
                        </goals>
                        <configuration>
                            <target>
                                <echo>Creating version file</echo>
                                <copy file="${basedir}/target/${project.build.finalName}/WEB-INF/classes/resources/version.properties"
                                      tofile="${basedir}/target/version.properties"/>
                            </target>
                        </configuration>
                    </execution>
                </executions>
            </plugin>
            <plugin>
                <artifactId>maven-compiler-plugin</artifactId>
                <version>3.8.1</version>
                <configuration>
                    <source>1.8</source>
                    <target>1.8</target>
                </configuration>
            </plugin>
            <plugin>
                <artifactId>maven-war-plugin</artifactId>
                <version>3.2.3</version>
                <configuration>
                    <warSourceDirectory>WebContent</warSourceDirectory>
                    <webXml>WebContent/WEB-INF/web.xml</webXml>
                    <failOnMissingWebXml>false</failOnMissingWebXml>
                    <!-- <attachClasses>true</attachClasses>
                    <classesClassifier>classes</classesClassifier> -->
                    <!-- <archive>
                      <manifest>
                        <addClasspath>true</addClasspath>
                        <mainClass>ors.heigit.routing.GraphBuilder</mainClass>
                      </manifest>
                    </archive>-->
                </configuration>
            </plugin>
            <plugin>
                <groupId>org.apache.tomcat.maven</groupId>
                <artifactId>tomcat7-maven-plugin</artifactId>
                <version>2.2</version>
                <configuration>
                    <path>/${project.build.finalName}</path>
                    <port>8082</port>
                    <addContextWarDependencies>true</addContextWarDependencies>
                    <addWarDependenciesInClassloader>true</addWarDependenciesInClassloader>
                    <warSourceDirectory>${project.build.directory}/${project.build.finalName}/</warSourceDirectory>
                    <uriEncoding>utf-8</uriEncoding>
                </configuration>
                <dependencies>
                    <dependency>
                        <groupId>org.apache.tomcat.embed</groupId>
                        <artifactId>tomcat-embed-core</artifactId>
                        <version>7.0.107</version>
                    </dependency>
                </dependencies>
                <executions>
                    <execution>
                        <id>start-tomcat</id>
                        <phase>pre-integration-test</phase>
                        <goals>
                            <goal>run-war-only</goal>
                        </goals>
                        <configuration>
                            <fork>true</fork>
                        </configuration>
                    </execution>
                    <execution>
                        <id>stop-tomcat</id>
                        <phase>post-integration-test</phase>
                        <goals>
                            <goal>shutdown</goal>
                        </goals>
                    </execution>
                </executions>
            </plugin>
            <plugin>
                <artifactId>exec-maven-plugin</artifactId>
                <groupId>org.codehaus.mojo</groupId>
                <executions>
                    <execution>
                        <id>API tests</id>
                        <phase>integration-test</phase>
                        <goals>
                            <goal>exec</goal>
                        </goals>
                        <configuration>
                            <executable>../openrouteservice-api-tests/run_api_tests.sh</executable>
                            <arguments>
                                <argument>
                                    ${user.dir}
                                </argument>
                            </arguments>
                        </configuration>
                    </execution>
                </executions>
            </plugin>
            <plugin>
                <groupId>org.springframework.boot</groupId>
                <artifactId>spring-boot-maven-plugin</artifactId>
                <executions>
                    <execution>
                        <goals>
                            <goal>repackage</goal>
                        </goals>
                    </execution>
                </executions>
            </plugin>
            <plugin><!-- clean up from war:inplace  -->
                <artifactId>maven-clean-plugin</artifactId>
                <version>3.1.0</version>
                <configuration>
                </configuration>
            </plugin>
            <plugin>
                <groupId>org.apache.maven.plugins</groupId>
                <artifactId>maven-deploy-plugin</artifactId>
                <version>3.0.0-M1</version>
            </plugin>
            <plugin>
                <groupId>org.apache.maven.plugins</groupId>
                <artifactId>maven-jar-plugin</artifactId>
                <version>3.2.0</version>
            </plugin>

            <plugin>
                <groupId>org.apache.maven.plugins</groupId>
                <artifactId>maven-surefire-plugin</artifactId>
                <version>2.22.0</version>
                <configuration>
                    <argLine>-Duser.language=en -Duser.region=US -Dillegal-access=permit ${surefireArgLine}</argLine>
                </configuration>
            </plugin>

            <plugin>
                <groupId>org.jacoco</groupId>
                <artifactId>jacoco-maven-plugin</artifactId>
                <version>0.8.5</version>
                <executions>
                    <!-- prepare agent for measuring unit tests -->
                    <execution>
                        <id>prepare-unit-tests</id>
                        <goals>
                            <goal>prepare-agent</goal>
                        </goals>
                        <configuration>
                            <destFile>${sonar.jacoco.reportPath}</destFile>
                            <propertyName>surefireArgLine</propertyName>
                        </configuration>
                    </execution>
                    <execution>
                        <id>report</id>
                        <phase>prepare-package</phase>
                        <goals>
                            <goal>report</goal>
                        </goals>
                    </execution>
                </executions>
            </plugin>
        </plugins>
    </build>

    <repositories>
        <repository>
            <!--This will resolve special artifact through our own reopository (https://www.jfrog.com/confluence/display/RTF/Maven+Repository#MavenRepository-ResolvingArtifactsthroughArtifactory).-->
            <id>HeiGIT main</id>
            <name>Central repository for HeiGIT service dependency related artefacts</name>
            <url>https://repo.heigit.org/artifactory/main</url>
        </repository>
        <repository>
            <id>central</id>
            <name>central</name>
            <url>https://repo1.maven.org/maven2/</url>
        </repository>
        <repository>
            <id>osgeo</id>
            <name>OSGeo Release Repository</name>
            <url>https://repo.osgeo.org/repository/release/</url>
            <snapshots>
                <enabled>false</enabled>
            </snapshots>
            <releases>
                <enabled>true</enabled>
            </releases>
        </repository>
        <repository>
            <id>osgeo-snapshot</id>
            <name>OSGeo Snapshot Repository</name>
            <url>https://repo.osgeo.org/repository/snapshot/</url>
            <snapshots><enabled>true</enabled></snapshots>
            <releases><enabled>false</enabled></releases>
        </repository>
    </repositories>
    <dependencies>
        <dependency>
            <!-- Java 11 upgrade -->
            <groupId>javax.annotation</groupId>
            <artifactId>javax.annotation-api</artifactId>
            <version>1.3.2</version>
        </dependency>
        <dependency>
            <!-- Java 11 upgrade -->
            <groupId>javax.xml.bind</groupId>
            <artifactId>jaxb-api</artifactId>
            <version>2.3.1</version>
        </dependency>
        <dependency>
            <!-- Java 11 upgrade -->
            <groupId>org.glassfish.jaxb</groupId>
            <artifactId>jaxb-runtime</artifactId>
            <version>2.3.1</version>
        </dependency>

        <dependency>
            <groupId>com.vividsolutions</groupId>
            <artifactId>jts</artifactId>
            <version>1.13</version>
        </dependency>
        <dependency>
            <groupId>org.geotools</groupId>
            <artifactId>gt-swing</artifactId>
            <version>19.1</version>
        </dependency>

        <dependency>
            <groupId>org.geotools</groupId>
            <artifactId>gt-main</artifactId>
            <version>${geotools.version}</version>
        </dependency>

        <dependency>
            <groupId>org.geotools</groupId>
            <artifactId>gt-api</artifactId>
            <version>${geotools.version}</version>
        </dependency>

        <dependency>
            <groupId>org.geotools</groupId>
            <artifactId>gt-epsg-hsql</artifactId>
            <version>${geotools.version}</version>
        </dependency>

        <dependency>
            <groupId>org.geotools</groupId>
            <artifactId>gt-geojson</artifactId>
            <version>${geotools.version}</version>
        </dependency>
        <dependency>
            <groupId>org.geotools</groupId>
            <artifactId>gt-shapefile</artifactId>
            <version>19.1</version>
        </dependency>
        <dependency>
            <groupId>org.apache.logging.log4j</groupId>
            <artifactId>log4j-1.2-api</artifactId>
            <version>2.13.3</version>
        </dependency>

        <dependency>
            <groupId>org.apache.logging.log4j</groupId>
            <artifactId>log4j-core</artifactId>
            <version>2.13.3</version>
        </dependency>

        <dependency>
            <groupId>org.slf4j</groupId>
            <artifactId>slf4j-log4j12</artifactId>
            <version>${slf4j.version}</version>
            <scope>test</scope>
        </dependency>
        <dependency>
            <groupId>me.tongfei</groupId>
            <artifactId>progressbar</artifactId>
            <version>0.5.5</version>
        </dependency>
        <dependency>
            <groupId>javax.servlet</groupId>
            <artifactId>javax.servlet-api</artifactId>
            <version>4.0.1</version>
            <scope>provided</scope>
        </dependency>

        <dependency>
            <groupId>org.skyscreamer</groupId>
            <artifactId>jsonassert</artifactId>
            <version>1.5.0</version>
            <scope>test</scope>
        </dependency>

        <dependency>
            <groupId>com.github.GIScience.graphhopper</groupId>
            <artifactId>graphhopper-core</artifactId>
<<<<<<< HEAD
            <version>v0.13.16</version>
=======
            <version>v0.13.18</version>
>>>>>>> bd489ef9
        </dependency>

        <dependency>
            <groupId>com.github.GIScience.graphhopper</groupId>
            <artifactId>graphhopper-reader-osm</artifactId>
<<<<<<< HEAD
            <version>v0.13.16</version>
=======
            <version>v0.13.18</version>
>>>>>>> bd489ef9
        </dependency>

        <dependency>
            <groupId>com.github.GIScience.graphhopper</groupId>
            <artifactId>graphhopper-api</artifactId>
<<<<<<< HEAD
            <version>v0.13.16</version>
=======
            <version>v0.13.18</version>
>>>>>>> bd489ef9
        </dependency>

        <!-- remove the comment to enable debugging
        <dependency>
            <groupId>com.graphhopper</groupId>
            <artifactId>graphhopper-core</artifactId>
            <version>0.13-SNAPSHOT</version>
        </dependency>

        <dependency>
            <groupId>com.graphhopper</groupId>
            <artifactId>graphhopper-api</artifactId>
            <version>0.13-SNAPSHOT</version>
        </dependency>

        <dependency>
            <groupId>com.graphhopper</groupId>
            <artifactId>graphhopper-reader-osm</artifactId>
            <version>0.13-SNAPSHOT</version>
        </dependency>
        -->

        <dependency>
            <groupId>com.typesafe</groupId>
            <artifactId>config</artifactId>
            <version>1.4.1</version>
        </dependency>

        <dependency>
            <groupId>com.zaxxer</groupId>
            <artifactId>HikariCP</artifactId>
            <version>3.4.5</version>
        </dependency>

        <!-- https://mvnrepository.com/artifact/org.postgresql/postgresql -->
        <dependency>
            <groupId>org.postgresql</groupId>
            <artifactId>postgresql</artifactId>
            <version>42.2.18</version>
        </dependency>

        <dependency>
            <groupId>junit</groupId>
            <artifactId>junit</artifactId>
            <version>4.13.1</version>
        </dependency>

        <dependency>
            <groupId>org.apache.kafka</groupId>
            <artifactId>kafka_2.13</artifactId>
            <version>2.5.1</version>
        </dependency>

        <dependency>
            <groupId>org.apache.kafka</groupId>
            <artifactId>kafka-streams</artifactId>
            <version>2.5.1</version>
        </dependency>

        <dependency>
            <groupId>org.apache.kafka</groupId>
            <artifactId>kafka-clients</artifactId>
            <version>2.5.1</version>
        </dependency>

        <dependency>
            <groupId>org.apache.curator</groupId>
            <artifactId>curator-test</artifactId>
            <version>4.1.0</version>
        </dependency>

        <!-- Spring dependencies -->
        <dependency>
            <groupId>org.springframework.boot</groupId>
            <artifactId>spring-boot-starter-tomcat</artifactId>
            <version>2.3.5.RELEASE</version>
            <scope>provided</scope>
            <exclusions>
                <exclusion>
                    <groupId>org.springframework.boot</groupId>
                    <artifactId>spring-boot-starter-logging</artifactId>
                </exclusion>
            </exclusions>
        </dependency>
        <dependency>
            <groupId>org.springframework.boot</groupId>
            <artifactId>spring-boot-starter-web</artifactId>
            <version>2.3.5.RELEASE</version>
            <exclusions>
                <exclusion>
                    <groupId>org.springframework.boot</groupId>
                    <artifactId>spring-boot-starter-logging</artifactId>
                </exclusion>
            </exclusions>
        </dependency>
        <dependency>
          <groupId>org.springframework.boot</groupId>
          <artifactId>spring-boot-starter-actuator</artifactId>
          <exclusions>
            <exclusion>
              <groupId>org.springframework.boot</groupId>
              <artifactId>spring-boot-starter-logging</artifactId>
            </exclusion>
          </exclusions>
        </dependency>
        <dependency>
          <groupId>io.micrometer</groupId>
          <artifactId>micrometer-registry-prometheus</artifactId>
        </dependency>
        <dependency>
            <groupId>io.springfox</groupId>
            <artifactId>springfox-swagger2</artifactId>
            <version>2.9.2</version><!-- upgrade to 3.0.0 causes app crash -->
        </dependency>
        <dependency>
            <groupId>com.bedatadriven</groupId>
            <artifactId>jackson-datatype-jts</artifactId>
            <version>2.4</version>
        </dependency>
        <dependency>
            <groupId>com.fasterxml.jackson.datatype</groupId>
            <artifactId>jackson-datatype-jsr310</artifactId>
        </dependency>
        <dependency>
            <groupId>com.fasterxml.jackson.core</groupId>
            <artifactId>jackson-databind</artifactId>
            <version>2.11.3</version>
        </dependency>


        <!-- https://mvnrepository.com/artifact/mysql/mysql-connector-java -->
        <!-- <dependency>
                <groupId>mysql</groupId>
                <artifactId>mysql-connector-java</artifactId>
                <version>6.0.5</version>
            </dependency>
         -->
    </dependencies>

    <!-- mvn deploy -DperformRelease=true -->
    <profiles>
        <profile>
            <id>release-sign-artifacts</id>
            <activation>
                <property>
                    <name>performRelease</name>
                    <value>true</value>
                </property>
            </activation>
            <build>
                <plugins>
                    <plugin>
                        <groupId>org.apache.maven.plugins</groupId>
                        <artifactId>maven-gpg-plugin</artifactId>
                        <version>1.6</version>
                        <executions>
                            <execution>
                                <id>sign-artifacts</id>
                                <phase>verify</phase>
                                <goals>
                                    <goal>sign</goal>
                                </goals>
                            </execution>
                        </executions>
                    </plugin>
                </plugins>
            </build>
        </profile>
    </profiles>
</project><|MERGE_RESOLUTION|>--- conflicted
+++ resolved
@@ -405,31 +405,19 @@
         <dependency>
             <groupId>com.github.GIScience.graphhopper</groupId>
             <artifactId>graphhopper-core</artifactId>
-<<<<<<< HEAD
-            <version>v0.13.16</version>
-=======
             <version>v0.13.18</version>
->>>>>>> bd489ef9
         </dependency>
 
         <dependency>
             <groupId>com.github.GIScience.graphhopper</groupId>
             <artifactId>graphhopper-reader-osm</artifactId>
-<<<<<<< HEAD
-            <version>v0.13.16</version>
-=======
             <version>v0.13.18</version>
->>>>>>> bd489ef9
         </dependency>
 
         <dependency>
             <groupId>com.github.GIScience.graphhopper</groupId>
             <artifactId>graphhopper-api</artifactId>
-<<<<<<< HEAD
-            <version>v0.13.16</version>
-=======
             <version>v0.13.18</version>
->>>>>>> bd489ef9
         </dependency>
 
         <!-- remove the comment to enable debugging
