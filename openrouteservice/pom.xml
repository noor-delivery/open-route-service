<!--
  ~ /*
  ~  *
  ~  *  *  Licensed to GIScience Research Group, Heidelberg University (GIScience)
  ~  *  *
  ~  *  *   http://www.giscience.uni-hd.de
  ~  *  *   http://www.heigit.org
  ~  *  *
  ~  *  *  under one or more contributor license agreements. See the NOTICE file
  ~  *  *  distributed with this work for additional information regarding copyright
  ~  *  *  ownership. The GIScience licenses this file to you under the Apache License,
  ~  *  *  Version 2.0 (the "License"); you may not use this file except in compliance
  ~  *  *  with the License. You may obtain a copy of the License at
  ~  *  *
  ~  *  *       http://www.apache.org/licenses/LICENSE-2.0
  ~  *  *
  ~  *  *  Unless required by applicable law or agreed to in writing, software
  ~  *  *  distributed under the License is distributed on an "AS IS" BASIS,
  ~  *  *  WITHOUT WARRANTIES OR CONDITIONS OF ANY KIND, either express or implied.
  ~  *  *  See the License for the specific language governing permissions and
  ~  *  *  limitations under the License.
  ~  *
  ~  */
  -->

<project xmlns="http://maven.apache.org/POM/4.0.0"
         xmlns:xsi="http://www.w3.org/2001/XMLSchema-instance"
         xsi:schemaLocation="http://maven.apache.org/POM/4.0.0 http://maven.apache.org/xsd/maven-4.0.0.xsd">

    <prerequisites>
        <!-- Java 11 upgrade -->
        <maven>3.0</maven>
    </prerequisites>
    <modelVersion>4.0.0</modelVersion>
    <groupId>org.heigit.ors</groupId>
    <artifactId>openrouteservice</artifactId>
    <version>6.6.3</version>
    <packaging>war</packaging>
    <name>openrouteservice</name>
    <url>openrouteservice.org</url>
    <inceptionYear>2008</inceptionYear>
    <issueManagement>
        <system>GitHub</system>
        <url>https://github.com/GIScience/openrouteservice/issues</url>
    </issueManagement>
    <properties>
        <project.build.sourceEncoding>UTF-8</project.build.sourceEncoding>
        <project.reporting.outputEncoding>UTF-8</project.reporting.outputEncoding>
        <project.timestamp>${maven.build.timestamp}</project.timestamp>
        <maven.build.timestamp.format>yyyy-MM-dd'T'HH:mm:ss'Z'</maven.build.timestamp.format>
        <maven.compiler.target>1.8</maven.compiler.target>
        <geotools.version>19.1</geotools.version>
        <slf4j.version>1.7.32</slf4j.version>
        <log4j.version>2.16.0</log4j.version>
        <sonar.projectKey>GIScience_openrouteservice</sonar.projectKey>
        <sonar.organization>giscience</sonar.organization>
        <sonar.host.url>https://sonarcloud.io</sonar.host.url>
        <sonar.coverage.jacoco.xmlReportPaths>${project.build.directory}/site/jacoco/jacoco.xml
        </sonar.coverage.jacoco.xmlReportPaths>
    </properties>
    <scm>
        <url>git@github.com:GIScience/openrouteservice.git</url>
        <connection>git@github.com:GIScience/openrouteservice.git</connection>
        <developerConnection>git@github.com:GIScience/openrouteservice.git</developerConnection>
    </scm>
    <parent>
        <groupId>org.springframework.boot</groupId>
        <artifactId>spring-boot-starter-parent</artifactId>
        <version>2.3.5.RELEASE</version>
    </parent>
    <build>
        <finalName>ors</finalName>
        <sourceDirectory>src/main/java</sourceDirectory>
        <resources>
            <resource>
                <directory>src/main/resources</directory>
                <includes>
                    <include>resources/locales/*.resources</include>
                    <include>logs/*</include>
                    <include>resources/version.properties</include>
                    <include>application.properties</include>
                    <include>resources/services/locations/categories.txt</include>
                    <include>resources/services/routing/speed_limits/*.*</include>
                    <include>META-INF/services/*.*</include>
                    <include>app.config*</include>
                    <include>ors-config*.json</include>
                </includes>
                <filtering>true</filtering>
            </resource>
        </resources>
        <testResources>
            <testResource>
                <directory>../openrouteservice-api-tests/conf</directory>
                <includes>
                    <include>ors-config-test.json</include>
                </includes>
                <filtering>true</filtering>
            </testResource>
        </testResources>

        <plugins>
            <plugin>
                <!-- Java 11 upgrade -->
                <groupId>org.codehaus.mojo</groupId>
                <artifactId>versions-maven-plugin</artifactId>
                <configuration>
                    <generateBackupPoms>false</generateBackupPoms>
                </configuration>
            </plugin>
            <plugin>
                <groupId>org.apache.maven.plugins</groupId>
                <artifactId>maven-antrun-plugin</artifactId>
                <version>1.8</version>
                <executions>
                    <execution>
                        <phase>package</phase>
                        <goals>
                            <goal>run</goal>
                        </goals>
                        <configuration>
                            <target>
                                <echo>Creating version file</echo>
                                <copy file="${basedir}/target/${project.build.finalName}/WEB-INF/classes/resources/version.properties"
                                      tofile="${basedir}/target/version.properties"/>
                            </target>
                        </configuration>
                    </execution>
                </executions>
            </plugin>
            <plugin>
                <artifactId>maven-compiler-plugin</artifactId>
                <version>3.8.1</version>
                <configuration>
                    <source>1.8</source>
                    <target>1.8</target>
                </configuration>
            </plugin>
            <plugin>
                <artifactId>maven-war-plugin</artifactId>
                <version>3.2.3</version>
                <configuration>
                    <warSourceDirectory>WebContent</warSourceDirectory>
                    <webXml>WebContent/WEB-INF/web.xml</webXml>
                    <failOnMissingWebXml>false</failOnMissingWebXml>
                    <!-- <attachClasses>true</attachClasses>
                    <classesClassifier>classes</classesClassifier> -->
                    <!-- <archive>
                      <manifest>
                        <addClasspath>true</addClasspath>
                        <mainClass>ors.heigit.routing.GraphBuilder</mainClass>
                      </manifest>
                    </archive>-->
                </configuration>
            </plugin>
            <plugin>
                <groupId>org.apache.tomcat.maven</groupId>
                <artifactId>tomcat7-maven-plugin</artifactId>
                <version>2.2</version>
                <configuration>
                    <path>/${project.build.finalName}</path>
                    <port>8082</port>
                    <addContextWarDependencies>true</addContextWarDependencies>
                    <addWarDependenciesInClassloader>true</addWarDependenciesInClassloader>
                    <warSourceDirectory>${project.build.directory}/${project.build.finalName}/</warSourceDirectory>
                    <uriEncoding>utf-8</uriEncoding>
                </configuration>
                <dependencies>
                    <dependency>
                        <groupId>org.apache.tomcat.embed</groupId>
                        <artifactId>tomcat-embed-core</artifactId>
                        <version>7.0.107</version>
                    </dependency>
                </dependencies>
                <executions>
                    <execution>
                        <id>start-tomcat</id>
                        <phase>pre-integration-test</phase>
                        <goals>
                            <goal>run-war-only</goal>
                        </goals>
                        <configuration>
                            <fork>true</fork>
                        </configuration>
                    </execution>
                    <execution>
                        <id>stop-tomcat</id>
                        <phase>post-integration-test</phase>
                        <goals>
                            <goal>shutdown</goal>
                        </goals>
                    </execution>
                </executions>
            </plugin>
            <plugin>
                <artifactId>exec-maven-plugin</artifactId>
                <groupId>org.codehaus.mojo</groupId>
                <executions>
                    <execution>
                        <id>API tests</id>
                        <phase>integration-test</phase>
                        <goals>
                            <goal>exec</goal>
                        </goals>
                        <configuration>
                            <executable>../openrouteservice-api-tests/run_api_tests.sh</executable>
                            <arguments>
                                <argument>
                                    ${user.dir}
                                </argument>
                            </arguments>
                        </configuration>
                    </execution>
                </executions>
            </plugin>
            <plugin>
                <groupId>org.springframework.boot</groupId>
                <artifactId>spring-boot-maven-plugin</artifactId>
                <executions>
                    <execution>
                        <goals>
                            <goal>repackage</goal>
                        </goals>
                    </execution>
                </executions>
            </plugin>
            <plugin><!-- clean up from war:inplace  -->
                <artifactId>maven-clean-plugin</artifactId>
                <version>3.1.0</version>
                <configuration>
                </configuration>
            </plugin>
            <plugin>
                <groupId>org.apache.maven.plugins</groupId>
                <artifactId>maven-deploy-plugin</artifactId>
                <version>3.0.0-M1</version>
            </plugin>
            <plugin>
                <groupId>org.apache.maven.plugins</groupId>
                <artifactId>maven-jar-plugin</artifactId>
                <version>3.2.0</version>
            </plugin>

            <plugin>
                <groupId>org.apache.maven.plugins</groupId>
                <artifactId>maven-surefire-plugin</artifactId>
                <version>2.22.0</version>
                <configuration>
                    <argLine>-Duser.language=en -Duser.region=US -Dillegal-access=permit ${surefireArgLine}</argLine>
                </configuration>
            </plugin>

            <plugin>
                <groupId>org.jacoco</groupId>
                <artifactId>jacoco-maven-plugin</artifactId>
                <version>0.8.5</version>
                <executions>
                    <!-- prepare agent for measuring unit tests -->
                    <execution>
                        <id>prepare-unit-tests</id>
                        <goals>
                            <goal>prepare-agent</goal>
                        </goals>
                        <configuration>
                            <destFile>${sonar.jacoco.reportPath}</destFile>
                            <propertyName>surefireArgLine</propertyName>
                        </configuration>
                    </execution>
                    <execution>
                        <id>report</id>
                        <phase>prepare-package</phase>
                        <goals>
                            <goal>report</goal>
                        </goals>
                    </execution>
                </executions>
            </plugin>
        </plugins>
    </build>

    <repositories>
        <repository>
            <!--This will resolve special artifact through our own reopository (https://www.jfrog.com/confluence/display/RTF/Maven+Repository#MavenRepository-ResolvingArtifactsthroughArtifactory).-->
            <id>HeiGIT main</id>
            <name>Central repository for HeiGIT service dependency related artefacts</name>
            <url>https://repo.heigit.org/artifactory/main</url>
        </repository>
        <repository>
            <id>osgeo</id>
            <name>OSGeo Release Repository</name>
            <url>https://repo.osgeo.org/repository/release/</url>
            <snapshots>
                <enabled>false</enabled>
            </snapshots>
            <releases>
                <enabled>true</enabled>
            </releases>
        </repository>
    </repositories>
    <dependencies>
        <dependency>
            <!-- Java 11 upgrade -->
            <groupId>javax.annotation</groupId>
            <artifactId>javax.annotation-api</artifactId>
            <version>1.3.2</version>
        </dependency>
        <dependency>
            <!-- Java 11 upgrade -->
            <groupId>javax.xml.bind</groupId>
            <artifactId>jaxb-api</artifactId>
            <version>2.3.1</version>
        </dependency>
        <dependency>
            <!-- Java 11 upgrade -->
            <groupId>org.glassfish.jaxb</groupId>
            <artifactId>jaxb-runtime</artifactId>
            <version>2.3.1</version>
        </dependency>

        <dependency>
            <groupId>com.vividsolutions</groupId>
            <artifactId>jts</artifactId>
            <version>1.13</version>
        </dependency>

        <dependency>
            <groupId>org.geotools</groupId>
            <artifactId>gt-main</artifactId>
            <version>${geotools.version}</version>
        </dependency>

        <dependency>
            <groupId>org.geotools</groupId>
            <artifactId>gt-api</artifactId>
            <version>${geotools.version}</version>
        </dependency>

        <dependency>
            <groupId>org.geotools</groupId>
            <artifactId>gt-epsg-hsql</artifactId>
            <version>${geotools.version}</version>
        </dependency>

        <dependency>
            <groupId>org.geotools</groupId>
            <artifactId>gt-geojson</artifactId>
            <version>${geotools.version}</version>
        </dependency>

        <dependency>
            <groupId>org.apache.logging.log4j</groupId>
            <artifactId>log4j</artifactId>
            <type>pom</type>
            <version>${log4j.version}</version>
        </dependency>

        <dependency>
            <groupId>org.apache.logging.log4j</groupId>
            <artifactId>log4j-1.2-api</artifactId>
            <version>${log4j.version}</version>
        </dependency>

        <dependency>
            <groupId>org.apache.logging.log4j</groupId>
            <artifactId>log4j-api</artifactId>
            <version>${log4j.version}</version>
        </dependency>

        <dependency>
            <groupId>org.apache.logging.log4j</groupId>
            <artifactId>log4j-core</artifactId>
            <version>${log4j.version}</version>
        </dependency>

        <dependency>
            <groupId>org.slf4j</groupId>
            <artifactId>slf4j-log4j12</artifactId>
            <version>${slf4j.version}</version>
            <scope>test</scope>
        </dependency>

        <dependency>
            <groupId>javax.servlet</groupId>
            <artifactId>javax.servlet-api</artifactId>
            <version>4.0.1</version>
            <scope>provided</scope>
        </dependency>

        <dependency>
            <groupId>org.skyscreamer</groupId>
            <artifactId>jsonassert</artifactId>
            <version>1.5.0</version>
            <scope>test</scope>
        </dependency>

        <dependency>
            <groupId>com.github.GIScience.graphhopper</groupId>
            <artifactId>graphhopper-core</artifactId>
<<<<<<< HEAD
            <version>v0.13.15-3</version>
=======
            <version>v0.13.19</version>
>>>>>>> db14c5b6
        </dependency>

        <dependency>
            <groupId>com.github.GIScience.graphhopper</groupId>
            <artifactId>graphhopper-reader-osm</artifactId>
<<<<<<< HEAD
            <version>v0.13.15-3</version>
=======
            <version>v0.13.19</version>
>>>>>>> db14c5b6
        </dependency>

        <dependency>
            <groupId>com.github.GIScience.graphhopper</groupId>
            <artifactId>graphhopper-api</artifactId>
<<<<<<< HEAD
            <version>v0.13.15-3</version>
=======
            <version>v0.13.19</version>
>>>>>>> db14c5b6
        </dependency>

        <!-- remove the comment to enable debugging
        <dependency>
            <groupId>com.graphhopper</groupId>
            <artifactId>graphhopper-core</artifactId>
            <version>0.13-SNAPSHOT</version>
        </dependency>

        <dependency>
            <groupId>com.graphhopper</groupId>
            <artifactId>graphhopper-api</artifactId>
            <version>0.13-SNAPSHOT</version>
        </dependency>

        <dependency>
            <groupId>com.graphhopper</groupId>
            <artifactId>graphhopper-reader-osm</artifactId>
            <version>0.13-SNAPSHOT</version>
        </dependency>
        -->

        <dependency>
            <groupId>com.typesafe</groupId>
            <artifactId>config</artifactId>
            <version>1.4.1</version>
        </dependency>

        <dependency>
            <groupId>com.zaxxer</groupId>
            <artifactId>HikariCP</artifactId>
            <version>3.4.5</version>
        </dependency>

        <!-- https://mvnrepository.com/artifact/org.postgresql/postgresql -->
        <dependency>
            <groupId>org.postgresql</groupId>
            <artifactId>postgresql</artifactId>
            <version>42.2.18</version>
        </dependency>

        <dependency>
            <groupId>junit</groupId>
            <artifactId>junit</artifactId>
            <version>4.13.1</version>
        </dependency>

        <dependency>
            <groupId>org.apache.kafka</groupId>
            <artifactId>kafka_2.13</artifactId>
            <version>2.5.1</version>
        </dependency>

        <dependency>
            <groupId>org.apache.kafka</groupId>
            <artifactId>kafka-streams</artifactId>
            <version>2.5.1</version>
        </dependency>

        <dependency>
            <groupId>org.apache.kafka</groupId>
            <artifactId>kafka-clients</artifactId>
            <version>2.5.1</version>
        </dependency>

        <dependency>
            <groupId>org.apache.curator</groupId>
            <artifactId>curator-test</artifactId>
            <version>4.1.0</version>
        </dependency>

        <!-- Spring dependencies -->
        <dependency>
            <groupId>org.springframework.boot</groupId>
            <artifactId>spring-boot-starter-tomcat</artifactId>
            <version>2.3.5.RELEASE</version>
            <scope>provided</scope>
            <exclusions>
                <exclusion>
                    <groupId>org.springframework.boot</groupId>
                    <artifactId>spring-boot-starter-logging</artifactId>
                </exclusion>
            </exclusions>
        </dependency>
        <dependency>
            <groupId>org.springframework.boot</groupId>
            <artifactId>spring-boot-starter-web</artifactId>
            <version>2.3.5.RELEASE</version>
            <exclusions>
                <exclusion>
                    <groupId>org.springframework.boot</groupId>
                    <artifactId>spring-boot-starter-logging</artifactId>
                </exclusion>
            </exclusions>
        </dependency>
        <dependency>
          <groupId>org.springframework.boot</groupId>
          <artifactId>spring-boot-starter-actuator</artifactId>
          <exclusions>
            <exclusion>
              <groupId>org.springframework.boot</groupId>
              <artifactId>spring-boot-starter-logging</artifactId>
            </exclusion>
          </exclusions>
        </dependency>
        <dependency>
          <groupId>io.micrometer</groupId>
          <artifactId>micrometer-registry-prometheus</artifactId>
        </dependency>
        <dependency>
            <groupId>io.springfox</groupId>
            <artifactId>springfox-swagger2</artifactId>
            <version>2.9.2</version><!-- upgrade to 3.0.0 causes app crash -->
        </dependency>
        <dependency>
            <groupId>com.bedatadriven</groupId>
            <artifactId>jackson-datatype-jts</artifactId>
            <version>2.4</version>
        </dependency>
        <dependency>
            <groupId>com.fasterxml.jackson.datatype</groupId>
            <artifactId>jackson-datatype-jsr310</artifactId>
        </dependency>
        <dependency>
            <groupId>com.fasterxml.jackson.core</groupId>
            <artifactId>jackson-databind</artifactId>
            <version>2.11.3</version>
        </dependency>


        <!-- https://mvnrepository.com/artifact/mysql/mysql-connector-java -->
        <!-- <dependency>
                <groupId>mysql</groupId>
                <artifactId>mysql-connector-java</artifactId>
                <version>6.0.5</version>
            </dependency>
         -->
    </dependencies>

    <!-- mvn deploy -DperformRelease=true -->
    <profiles>
        <profile>
            <id>release-sign-artifacts</id>
            <activation>
                <property>
                    <name>performRelease</name>
                    <value>true</value>
                </property>
            </activation>
            <build>
                <plugins>
                    <plugin>
                        <groupId>org.apache.maven.plugins</groupId>
                        <artifactId>maven-gpg-plugin</artifactId>
                        <version>1.6</version>
                        <executions>
                            <execution>
                                <id>sign-artifacts</id>
                                <phase>verify</phase>
                                <goals>
                                    <goal>sign</goal>
                                </goals>
                            </execution>
                        </executions>
                    </plugin>
                </plugins>
            </build>
        </profile>
    </profiles>
</project><|MERGE_RESOLUTION|>--- conflicted
+++ resolved
@@ -395,31 +395,19 @@
         <dependency>
             <groupId>com.github.GIScience.graphhopper</groupId>
             <artifactId>graphhopper-core</artifactId>
-<<<<<<< HEAD
-            <version>v0.13.15-3</version>
-=======
             <version>v0.13.19</version>
->>>>>>> db14c5b6
         </dependency>
 
         <dependency>
             <groupId>com.github.GIScience.graphhopper</groupId>
             <artifactId>graphhopper-reader-osm</artifactId>
-<<<<<<< HEAD
-            <version>v0.13.15-3</version>
-=======
             <version>v0.13.19</version>
->>>>>>> db14c5b6
         </dependency>
 
         <dependency>
             <groupId>com.github.GIScience.graphhopper</groupId>
             <artifactId>graphhopper-api</artifactId>
-<<<<<<< HEAD
-            <version>v0.13.15-3</version>
-=======
             <version>v0.13.19</version>
->>>>>>> db14c5b6
         </dependency>
 
         <!-- remove the comment to enable debugging
