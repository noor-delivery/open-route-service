--- conflicted
+++ resolved
@@ -8,24 +8,20 @@
 				api_key: YOUR_API_KEY,
 				attribution: "openrouteservice.org, OpenStreetMap contributors"
 			}
-<<<<<<< HEAD
-=======
-			accessibility: {
-                enabled: true,
-                maximum_range_distance: 120000,
-                maximum_range_time: 3600,
-                maximum_locations: 2,
-                route_details_allowed: true,
-                attribution: "openrouteservice.org, OpenStreetMap contributors"
-            }			
-            matrix:
-            {
-                maximum_locations: 200,
-                allow_resolve_locations: true,
-                attribution: "openrouteservice.org, OpenStreetMap contributors"
-            }
->>>>>>> 82e80dfe
-			isochrones: {
+		accessibility: {
+                	enabled: true,
+                	maximum_range_distance: 120000,
+                	maximum_range_time: 3600,
+                	maximum_locations: 2,
+                	route_details_allowed: true,
+                	attribution: "openrouteservice.org, OpenStreetMap contributors"
+            	}			
+           	 matrix: {
+                	maximum_locations: 200,
+               	 	allow_resolve_locations: true,
+                	attribution: "openrouteservice.org, OpenStreetMap contributors"
+            	}
+		isochrones: {
 				enabled: true,
 				maximum_range_distance: 100000,
 				maximum_range_time: 3600,
@@ -34,7 +30,7 @@
 				allow_compute_area: true,
 				attribution: "openrouteservice.org, OpenStreetMap contributors"
 			}
-			geocoding: {
+		geocoding: {
             	geocoder_name: pelias,
                 geocoding_url: "http://129.206.7.154:3100/v1/search",
                 reverse_geocoding_url: "http://129.206.7.154:3100/v1/reverse",
