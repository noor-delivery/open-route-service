--- conflicted
+++ resolved
@@ -54,29 +54,7 @@
 	public final boolean accept(EdgeIteratorState iter ) {
 		if (_isHiking)
 		{
-<<<<<<< HEAD
-			if (_isHiking)
-			{
-				int value = _extTrailDifficulty.getHikingScale(EdgeIteratorStateHelper.getOriginalEdge(iter), _buffer);
-				if (value > _maximumScale)
-					return false;
-			} 
-			else
-			{
-				boolean uphill = false;
-				if (_extHillIndex != null)
-				{
-					boolean revert = iter.getBaseNode() < iter.getAdjNode();
-					int hillIndex = _extHillIndex.getEdgeValue(EdgeIteratorStateHelper.getOriginalEdge(iter), revert, _buffer);
-					if (hillIndex > 0)
-						uphill = true;
-				}
-				
-				int value = _extTrailDifficulty.getMtbScale(EdgeIteratorStateHelper.getOriginalEdge(iter), _buffer, uphill);
-				if (value > _maximumScale)
-					return false;				
-=======
-			int value = _extTrailDifficulty.getHikingScale(iter.getOriginalEdge(), _buffer);
+			int value = _extTrailDifficulty.getHikingScale(EdgeIteratorStateHelper.getOriginalEdge(iter), _buffer);
 			if (value > _maximumScale)
 				return false;
 		}
@@ -86,13 +64,12 @@
 			if (_extHillIndex != null)
 			{
 				boolean revert = iter.getBaseNode() < iter.getAdjNode();
-				int hillIndex = _extHillIndex.getEdgeValue(iter.getOriginalEdge(), revert, _buffer);
+				int hillIndex = _extHillIndex.getEdgeValue(EdgeIteratorStateHelper.getOriginalEdge(iter), revert, _buffer);
 				if (hillIndex > 0)
 					uphill = true;
->>>>>>> 4ca94bcc
 			}
 
-			int value = _extTrailDifficulty.getMtbScale(iter.getOriginalEdge(), _buffer, uphill);
+			int value = _extTrailDifficulty.getMtbScale(EdgeIteratorStateHelper.getOriginalEdge(iter), _buffer, uphill);
 			if (value > _maximumScale)
 				return false;
 		}
