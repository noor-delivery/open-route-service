/*  This file is part of Openrouteservice.
 *
 *  Openrouteservice is free software; you can redistribute it and/or modify it under the terms of the
 *  GNU Lesser General Public License as published by the Free Software Foundation; either version 2.1
 *  of the License, or (at your option) any later version.

 *  This library is distributed in the hope that it will be useful, but WITHOUT ANY WARRANTY;
 *  without even the implied warranty of MERCHANTABILITY or FITNESS FOR A PARTICULAR PURPOSE.
 *  See the GNU Lesser General Public License for more details.

 *  You should have received a copy of the GNU Lesser General Public License along with this library;
 *  if not, see <https://www.gnu.org/licenses/>.
 */
package heigit.ors.routing;

import com.graphhopper.util.Helper;
import com.vividsolutions.jts.geom.Geometry;
import com.vividsolutions.jts.geom.MultiPolygon;
import com.vividsolutions.jts.geom.Polygon;
import heigit.ors.exceptions.ParameterValueException;
import heigit.ors.exceptions.UnknownParameterValueException;
import heigit.ors.geojson.GeometryJSON;
import heigit.ors.routing.graphhopper.extensions.HeavyVehicleAttributes;
import heigit.ors.routing.graphhopper.extensions.VehicleLoadCharacteristicsFlags;
import heigit.ors.routing.graphhopper.extensions.WheelchairTypesEncoder;
import heigit.ors.routing.graphhopper.extensions.reader.borders.CountryBordersReader;
import heigit.ors.routing.parameters.*;
import heigit.ors.routing.pathprocessors.BordersExtractor;
import heigit.ors.util.StringUtility;
import org.json.JSONArray;
import org.json.JSONObject;

import java.text.ParseException;
import java.util.Iterator;

/**
 * This class is used to store the search/calculation Parameters to calculate the desired Route/Isochrones etc…
 * It can be called from any class and the values be set according to the needs of the route calculation.
 */
public class RouteSearchParameters {

    private int _profileType;
    private int _weightingMethod = WeightingMethod.FASTEST;
    private Boolean _considerTurnRestrictions = false;
    private Polygon[] _avoidAreas;
    private int _avoidFeaturesTypes;
    private int _vehicleType = HeavyVehicleAttributes.UNKNOWN;
    private ProfileParameters _profileParams;
    private WayPointBearing[] _bearings = null;
    private double[] _maxRadiuses;
    private boolean _flexibleMode = false;
    private boolean _optimized = true;
    private int _extraInfo;
    private boolean _suppressWarnings = false;

    private int[] _avoidCountries = null;
    private BordersExtractor.Avoid _avoidBorders = BordersExtractor.Avoid.NONE;

    private int _alternativeRoutesCount = -1;
    private double _alternativeRoutesWeightFactor = 1.4;
    private double _alternativeRoutesShareFactor = 0.6;

    private String _options;

    public int getProfileType() {
        return _profileType;
    }

    public void setProfileType(int profileType) throws Exception {
        if (profileType == RoutingProfileType.UNKNOWN)
            throw new Exception("Routing profile is unknown.");

        this._profileType = profileType;
    }

    public int getWeightingMethod() {
        return _weightingMethod;
    }

    public void setWeightingMethod(int weightingMethod) {
        _weightingMethod = weightingMethod;
    }

    public Polygon[] getAvoidAreas() {
        return _avoidAreas;
    }

    public void setAvoidAreas(Polygon[] avoidAreas) {
        _avoidAreas = avoidAreas;
    }

    public boolean hasAvoidAreas() {
        return _avoidAreas != null && _avoidAreas.length > 0;
    }

    public int getAvoidFeatureTypes() {
        return _avoidFeaturesTypes;
    }

    public void setAvoidFeatureTypes(int avoidFeatures) {
        _avoidFeaturesTypes = avoidFeatures;
    }

    public boolean hasAvoidFeatures() {
        return _avoidFeaturesTypes > 0;
    }

    public int[] getAvoidCountries() {
        return _avoidCountries;
    }

    public void setAvoidCountries(int[] avoidCountries) {
        _avoidCountries = avoidCountries;
    }

    public boolean hasAvoidCountries() {
        return _avoidCountries != null && _avoidCountries.length > 0;
    }

    public boolean hasAvoidBorders() {
        return _avoidBorders != BordersExtractor.Avoid.NONE;
    }

    public void setAvoidBorders(BordersExtractor.Avoid avoidBorders) {
        _avoidBorders = avoidBorders;
    }

    public BordersExtractor.Avoid getAvoidBorders() {
        return _avoidBorders;
    }

    public Boolean getConsiderTurnRestrictions() {
        return _considerTurnRestrictions;
    }

    public void setConsiderTurnRestrictions(Boolean considerTurnRestrictions) {
        _considerTurnRestrictions = considerTurnRestrictions;
    }

    public int getVehicleType() {
        return _vehicleType;
    }

    public void setVehicleType(int vehicleType) {
        this._vehicleType = vehicleType;
    }

<<<<<<< HEAD
    public int getExtraInfo() {
        return _extraInfo;
    }

    public void setExtraInfo(int extraInfo) {
        _extraInfo = extraInfo;
    }

    public boolean getSuppressWarnings() {
        return _suppressWarnings;
    }

    public void setSuppressWarnings(boolean suppressWarnings) {
        _suppressWarnings = suppressWarnings;
=======
    public int getAlternativeRoutesCount() {
        return _alternativeRoutesCount;
    }

    public void setAlternativeRoutesCount(int _alternativeRoutesCount) {
        this._alternativeRoutesCount = _alternativeRoutesCount;
    }

    public double getAlternativeRoutesWeightFactor() {
        return _alternativeRoutesWeightFactor;
    }

    public void set_alternativeRoutesWeightFactor(double _alternativeRoutesWeightFactor) {
        this._alternativeRoutesWeightFactor = _alternativeRoutesWeightFactor;
    }

    public double getAlternativeRoutesShareFactor() {
        return _alternativeRoutesShareFactor;
    }

    public void set_alternativeRoutesShareFactor(double _alternativeRoutesShareFactor) {
        this._alternativeRoutesShareFactor = _alternativeRoutesShareFactor;
>>>>>>> 6082b6e3
    }

    public String getOptions() {
        return _options;
    }

    public void setOptions(String options) throws Exception {
        if (options == null)
            return;

        _options = StringUtility.trim(options, '\"');

        //////////////
        // FIXME Only for debugging!!
        // This option for green routing should be constructed by the client
        //		_options = "{\"profile_params\":{\"green_routing\":true}}"
        //////////////

        JSONObject json = null;
        try {
            json = new JSONObject(_options);
        } catch (Exception ex) {
            throw new ParseException(ex.getMessage(), 0);
        }

        if (json.has("avoid_features")) {
            String keyValue = json.getString("avoid_features");
            if (!Helper.isEmpty(keyValue)) {
                String[] avoidFeatures = keyValue.split("\\|");
                if (avoidFeatures != null && avoidFeatures.length > 0) {
                    int flags = 0;
                    for (int i = 0; i < avoidFeatures.length; i++) {
                        String featName = avoidFeatures[i];
                        if (featName != null) {
                            int flag = AvoidFeatureFlags.getFromString(featName);
                            if (flag == 0)
                                throw new UnknownParameterValueException(RoutingErrorCodes.INVALID_PARAMETER_VALUE, "avoid_features", featName);

                            if (!AvoidFeatureFlags.isValid(_profileType, flag))
                                throw new ParameterValueException(RoutingErrorCodes.INVALID_PARAMETER_VALUE, "avoid_features", featName);

                            flags |= flag;
                        }
                    }

                    if (flags != 0)
                        _avoidFeaturesTypes = flags;

                }
            }
        }

        if (json.has("avoid_countries")) {
            String keyValue = json.getString("avoid_countries");
            if (!Helper.isEmpty(keyValue)) {
                String[] avoidCountries = keyValue.split("\\|");
                if (avoidCountries.length > 0) {
                    _avoidCountries = new int[avoidCountries.length];
                    for (int i = 0; i < avoidCountries.length; i++) {
                        try {
                            _avoidCountries[i] = Integer.parseInt(avoidCountries[i]);
                        } catch (NumberFormatException nfe) {
                            // Check if ISO-3166-1 Alpha-2 / Alpha-3 code
                            int countryId = CountryBordersReader.getCountryIdByISOCode(avoidCountries[i]);
                            if (countryId > 0) {
                                _avoidCountries[i] = countryId;
                            } else {
                                throw new ParameterValueException(RoutingErrorCodes.INVALID_PARAMETER_VALUE, "avoid_countries", avoidCountries[i]);
                            }
                        }
                    }
                }
            }
        }

        if (json.has("avoid_borders")) {
            String keyValue = json.getString("avoid_borders");
            if (!Helper.isEmpty(keyValue)) {
                String borderType = keyValue;
                if (borderType != null) {
                    if (borderType.equals("controlled")) {
                        _avoidBorders = BordersExtractor.Avoid.CONTROLLED;
                    } else if (borderType.equals("all")) {
                        _avoidBorders = BordersExtractor.Avoid.ALL;
                    } else {
                        throw new ParameterValueException(RoutingErrorCodes.INVALID_PARAMETER_VALUE, "avoid_borders", borderType);
                    }
                }
            }
        }

        if (json.has("profile_params") && _profileType == RoutingProfileType.DRIVING_CAR) {
            throw new ParameterValueException(RoutingErrorCodes.INVALID_PARAMETER_VALUE, "profile_params");
        } else if (json.has("profile_params")) {
            JSONObject jProfileParams = json.getJSONObject("profile_params");
            JSONObject jRestrictions = null;

            if (jProfileParams.has("restrictions"))
                jRestrictions = jProfileParams.getJSONObject("restrictions");

            if (RoutingProfileType.isHeavyVehicle(_profileType) == true) {
                VehicleParameters vehicleParams = new VehicleParameters();

                if (json.has("vehicle_type")) {
                    String vehicleType = json.getString("vehicle_type");
                    _vehicleType = HeavyVehicleAttributes.getFromString(vehicleType);

                    // Since 4.2, all restrictions are packed in its own element
                    if (jRestrictions == null)
                        jRestrictions = jProfileParams;

                    if (jRestrictions.has("length"))
                        vehicleParams.setLength(jRestrictions.getDouble("length"));

                    if (jRestrictions.has("width"))
                        vehicleParams.setWidth(jRestrictions.getDouble("width"));

                    if (jRestrictions.has("height"))
                        vehicleParams.setHeight(jRestrictions.getDouble("height"));

                    if (jRestrictions.has("weight"))
                        vehicleParams.setWeight(jRestrictions.getDouble("weight"));

                    if (jRestrictions.has("axleload"))
                        vehicleParams.setAxleload(jRestrictions.getDouble("axleload"));

                    int loadCharacteristics = 0;
                    if (jRestrictions.has("hazmat") && jRestrictions.getBoolean("hazmat") == true)
                        loadCharacteristics |= VehicleLoadCharacteristicsFlags.HAZMAT;

                    if (loadCharacteristics != 0)
                        vehicleParams.setLoadCharacteristics(loadCharacteristics);
                }

                _profileParams = vehicleParams;
            } else if (_profileType == RoutingProfileType.WHEELCHAIR) {
                WheelchairParameters wheelchairParams = new WheelchairParameters();

                // Since 4.2, all restrictions are packed in its own element
                if (jRestrictions == null)
                    jRestrictions = jProfileParams;

                if (jRestrictions.has("surface_type"))
                    wheelchairParams.setSurfaceType(WheelchairTypesEncoder.getSurfaceType(jRestrictions.getString("surface_type")));

                if (jRestrictions.has("track_type"))
                    wheelchairParams.setTrackType(WheelchairTypesEncoder.getTrackType(jRestrictions.getString("track_type")));

                if (jRestrictions.has("smoothness_type"))
                    wheelchairParams.setSmoothnessType(WheelchairTypesEncoder.getSmoothnessType(jRestrictions.getString("smoothness_type")));

                if (jRestrictions.has("maximum_sloped_kerb"))
                    wheelchairParams.setMaximumSlopedKerb((float) jRestrictions.getDouble("maximum_sloped_kerb"));

                if (jRestrictions.has("maximum_incline"))
                    wheelchairParams.setMaximumIncline((float) jRestrictions.getDouble("maximum_incline"));

                if (jRestrictions.has("minimum_width")) {
                    wheelchairParams.setMinimumWidth((float) jRestrictions.getDouble("minimum_width"));
                }

                _profileParams = wheelchairParams;
            } else
                _profileParams = new ProfileParameters();

            processWeightings(jProfileParams, _profileParams);
        }

        if (json.has("avoid_polygons")) {
            JSONObject jFeature = (JSONObject) json.get("avoid_polygons");

            Geometry geom = null;
            try {
                geom = GeometryJSON.parse(jFeature);
            } catch (Exception ex) {
                throw new ParameterValueException(RoutingErrorCodes.INVALID_JSON_FORMAT, "avoid_polygons");
            }

            if (geom instanceof Polygon) {
                _avoidAreas = new Polygon[]{(Polygon) geom};
            } else if (geom instanceof MultiPolygon) {
                MultiPolygon multiPoly = (MultiPolygon) geom;
                _avoidAreas = new Polygon[multiPoly.getNumGeometries()];
                for (int i = 0; i < multiPoly.getNumGeometries(); i++)
                    _avoidAreas[i] = (Polygon) multiPoly.getGeometryN(i);
            } else {
                throw new ParameterValueException(RoutingErrorCodes.INVALID_PARAMETER_VALUE, "avoid_polygons");
            }
        }

        if (json.has("alternative_routes_count")) {
            try {
                _alternativeRoutesCount = json.getInt("alternative_routes_count");
            } catch (Exception ex) {
                throw new ParameterValueException(RoutingErrorCodes.INVALID_PARAMETER_FORMAT, "alternative_routes", json.getString("alternative_routes"));
            }
            if (json.has("alternative_routes_weight_factor")) {
                try {
                    _alternativeRoutesWeightFactor = json.getDouble("alternative_routes_weight_factor");
                } catch (Exception ex) {
                    throw new ParameterValueException(RoutingErrorCodes.INVALID_PARAMETER_FORMAT, "alternative_routes_weight_factor", json.getString("alternative_routes_weight_factor"));
                }
            }
            if (json.has("alternative_routes_share_factor")) {
                try {
                    _alternativeRoutesShareFactor = json.getDouble("alternative_routes_share_factor");
                } catch (Exception ex) {
                    throw new ParameterValueException(RoutingErrorCodes.INVALID_PARAMETER_FORMAT, "alternative_routes_share_factor", json.getString("alternative_routes_share_factor"));
                }
            }
        }
    }

    private void processWeightings(JSONObject json, ProfileParameters profileParams) throws Exception {
        if (json != null && json.has("weightings")) {
            JSONObject jWeightings = json.getJSONObject("weightings");
            JSONArray jNames = jWeightings.names();

            if (jNames == null)
                return;

            for (int i = 0; i < jNames.length(); i++) {
                String name = jNames.getString(i);
                ProfileWeighting pw = new ProfileWeighting(name);

                JSONObject jw = jWeightings.getJSONObject(name);
                Iterator<String> keys = jw.keys();
                while (keys.hasNext()) {
                    String key = keys.next();
                    pw.addParameter(key, jw.optString(key));
                }

                profileParams.add(pw);
            }
        }
    }

    public boolean hasParameters(Class<?> value) {
        if (_profileParams == null)
            return false;

        return _profileParams.getClass() == value;
    }

    public ProfileParameters getProfileParameters() {
        return _profileParams;
    }

    public void setProfileParams(ProfileParameters profileParams) {
        this._profileParams = profileParams;
    }

    public boolean getFlexibleMode() {
        return _flexibleMode;
    }

    public void setFlexibleMode(boolean flexibleMode) {
        _flexibleMode = flexibleMode;
    }

    public boolean getOptimized() {
        return _optimized;
    }

    public void setOptimized(boolean optimized) {
        _optimized = optimized;
    }

    public double[] getMaximumRadiuses() {
        return _maxRadiuses;
    }

    public void setMaximumRadiuses(double[] maxRadiuses) {
        _maxRadiuses = maxRadiuses;
    }

    public WayPointBearing[] getBearings() {
        return _bearings;
    }

    public void setBearings(WayPointBearing[] bearings) {
        _bearings = bearings;
    }

    public boolean isProfileTypeDriving() {
        return RoutingProfileType.isDriving(this.getProfileType());
    }

    public boolean isProfileTypeHeavyVehicle() {
        return RoutingProfileType.isHeavyVehicle(this.getProfileType());
    }

    public boolean requiresDynamicWeights() {
        return hasAvoidAreas()
            || hasAvoidFeatures()
            || hasAvoidBorders()
            || hasAvoidCountries()
            || getConsiderTurnRestrictions()
            || getWeightingMethod() == WeightingMethod.SHORTEST
            || getWeightingMethod() == WeightingMethod.RECOMMENDED
            || isProfileTypeHeavyVehicle() && getVehicleType() > 0
            || isProfileTypeDriving() && hasParameters(VehicleParameters.class)
        ;
    }

    /**
     * Check if the request is compatible with preprocessed graphs
     */
    public boolean requiresFallbackAlgorithm() {
        return hasAvoidAreas()
                || (getProfileParameters() != null && getProfileParameters().hasWeightings());
    }
}<|MERGE_RESOLUTION|>--- conflicted
+++ resolved
@@ -145,7 +145,30 @@
         this._vehicleType = vehicleType;
     }
 
-<<<<<<< HEAD
+    public int getAlternativeRoutesCount() {
+        return _alternativeRoutesCount;
+    }
+
+    public void setAlternativeRoutesCount(int _alternativeRoutesCount) {
+        this._alternativeRoutesCount = _alternativeRoutesCount;
+    }
+
+    public double getAlternativeRoutesWeightFactor() {
+        return _alternativeRoutesWeightFactor;
+    }
+
+    public void set_alternativeRoutesWeightFactor(double _alternativeRoutesWeightFactor) {
+        this._alternativeRoutesWeightFactor = _alternativeRoutesWeightFactor;
+    }
+
+    public double getAlternativeRoutesShareFactor() {
+        return _alternativeRoutesShareFactor;
+    }
+
+    public void set_alternativeRoutesShareFactor(double _alternativeRoutesShareFactor) {
+        this._alternativeRoutesShareFactor = _alternativeRoutesShareFactor;
+    }
+
     public int getExtraInfo() {
         return _extraInfo;
     }
@@ -160,30 +183,6 @@
 
     public void setSuppressWarnings(boolean suppressWarnings) {
         _suppressWarnings = suppressWarnings;
-=======
-    public int getAlternativeRoutesCount() {
-        return _alternativeRoutesCount;
-    }
-
-    public void setAlternativeRoutesCount(int _alternativeRoutesCount) {
-        this._alternativeRoutesCount = _alternativeRoutesCount;
-    }
-
-    public double getAlternativeRoutesWeightFactor() {
-        return _alternativeRoutesWeightFactor;
-    }
-
-    public void set_alternativeRoutesWeightFactor(double _alternativeRoutesWeightFactor) {
-        this._alternativeRoutesWeightFactor = _alternativeRoutesWeightFactor;
-    }
-
-    public double getAlternativeRoutesShareFactor() {
-        return _alternativeRoutesShareFactor;
-    }
-
-    public void set_alternativeRoutesShareFactor(double _alternativeRoutesShareFactor) {
-        this._alternativeRoutesShareFactor = _alternativeRoutesShareFactor;
->>>>>>> 6082b6e3
     }
 
     public String getOptions() {
