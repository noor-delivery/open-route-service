/*
 * This file is part of Openrouteservice.
 *
 * Openrouteservice is free software; you can redistribute it and/or modify it under the terms of the
 * GNU Lesser General Public License as published by the Free Software Foundation; either version 2.1
 * of the License, or (at your option) any later version.
 *
 * This library is distributed in the hope that it will be useful, but WITHOUT ANY WARRANTY;
 * without even the implied warranty of MERCHANTABILITY or FITNESS FOR A PARTICULAR PURPOSE.
 * See the GNU Lesser General Public License for more details.
 *
 * You should have received a copy of the GNU Lesser General Public License along with this library;
 * if not, see <https://www.gnu.org/licenses/>.
 */

package heigit.ors.api.requests.routing;

import com.vividsolutions.jts.geom.Coordinate;
import com.vividsolutions.jts.geom.Geometry;
import com.vividsolutions.jts.geom.MultiPolygon;
import com.vividsolutions.jts.geom.Polygon;
import heigit.ors.api.requests.common.APIEnums;
import heigit.ors.api.requests.common.GenericHandler;
import heigit.ors.common.DistanceUnit;
import heigit.ors.common.StatusCode;
import heigit.ors.exceptions.EmptyElementException;
import heigit.ors.exceptions.IncompatibleParameterException;
import heigit.ors.exceptions.InternalServerException;
import heigit.ors.exceptions.ParameterOutOfRangeException;
import heigit.ors.exceptions.ParameterValueException;
import heigit.ors.exceptions.StatusCodeException;
import heigit.ors.exceptions.UnknownParameterValueException;
import heigit.ors.geojson.GeometryJSON;
import heigit.ors.localization.LocalizationManager;
import heigit.ors.routing.AvoidFeatureFlags;
import heigit.ors.routing.RouteExtraInfoFlag;
import heigit.ors.routing.RouteInstructionsFormat;
import heigit.ors.routing.RouteResult;
import heigit.ors.routing.RouteSearchParameters;
import heigit.ors.routing.RoutingErrorCodes;
import heigit.ors.routing.RoutingProfileManager;
import heigit.ors.routing.RoutingProfileType;
import heigit.ors.routing.RoutingRequest;
import heigit.ors.routing.WayPointBearing;
import heigit.ors.routing.WeightingMethod;
import heigit.ors.routing.graphhopper.extensions.reader.borders.CountryBordersReader;
import heigit.ors.routing.pathprocessors.BordersExtractor;
import heigit.ors.util.DistanceUnitUtil;
import org.json.simple.JSONObject;

import java.util.ArrayList;
import java.util.Arrays;
import java.util.List;

public class RouteRequestHandler extends GenericHandler {
    public RouteRequestHandler() {
        super();
        this.errorCodes.put("UNKNOWN_PARAMETER", RoutingErrorCodes.UNKNOWN_PARAMETER);
    }

    public RouteResult[] generateRouteFromRequest(RouteRequest request) throws StatusCodeException{
        RoutingRequest routingRequest = convertRouteRequest(request);

        try {
            return RoutingProfileManager.getInstance().computeRoute(routingRequest);
        } catch (StatusCodeException e) {
            throw e;
        } catch (Exception e) {
            throw new StatusCodeException(StatusCode.INTERNAL_SERVER_ERROR, RoutingErrorCodes.UNKNOWN);
        }
    }

    public  RoutingRequest convertRouteRequest(RouteRequest request) throws StatusCodeException {
        RoutingRequest routingRequest = new RoutingRequest();
        routingRequest.setCoordinates(convertCoordinates(request.getCoordinates()));
        routingRequest.setGeometryFormat(convertGeometryFormat(request.getResponseType()));

        if (request.hasUseElevation())
            routingRequest.setIncludeElevation(request.getUseElevation());

        if (request.hasContinueStraightAtWaypoints())
            routingRequest.setContinueStraight(request.getContinueStraightAtWaypoints());

        if (request.hasIncludeGeometry())
            routingRequest.setIncludeGeometry(convertIncludeGeometry(request));

        if (request.hasIncludeManeuvers())
            routingRequest.setIncludeManeuvers(request.getIncludeManeuvers());

        if (request.hasIncludeInstructions())
            routingRequest.setIncludeInstructions(request.getIncludeInstructionsInResponse());

        if (request.hasIncludeRoundaboutExitInfo())
            routingRequest.setIncludeRoundaboutExits(request.getIncludeRoundaboutExitInfo());

        if (request.hasAttributes())
            routingRequest.setAttributes(convertAttributes(request.getAttributes()));

        if (request.hasExtraInfo()){
            routingRequest.setExtraInfo(convertExtraInfo(request.getExtraInfo()));
            for (APIEnums.ExtraInfo extra: request.getExtraInfo()) {
                if (extra.compareTo(APIEnums.ExtraInfo.COUNTRY_INFO) == 0) {
                    routingRequest.setIncludeCountryInfo(true);
                }
            }
        }
        if (request.hasLanguage())
            routingRequest.setLanguage(convertLanguage(request.getLanguage()));

        if (request.hasInstructionsFormat())
            routingRequest.setInstructionsFormat(convertInstructionsFormat(request.getInstructionsFormat()));

        if (request.hasUnits())
            routingRequest.setUnits(convertUnits(request.getUnits()));

        if (request.hasSimplifyGeometry()) {
            routingRequest.setGeometrySimplify(request.getSimplifyGeometry());
            if (request.hasExtraInfo() && request.getSimplifyGeometry()) {
                throw new IncompatibleParameterException(RoutingErrorCodes.INCOMPATIBLE_PARAMETERS, RouteRequest.PARAM_SIMPLIFY_GEOMETRY, "true", RouteRequest.PARAM_EXTRA_INFO, "*");
            }
        }

        if (request.hasSkipSegments()) {
            routingRequest.setSkipSegments(processSkipSegments(request));
        }

        if(request.hasId())
            routingRequest.setId(request.getId());

        int profileType = -1;

        int coordinatesLength = request.getCoordinates().size();

        RouteSearchParameters params = new RouteSearchParameters();

        if (request.hasExtraInfo()) {
            routingRequest.setExtraInfo(convertExtraInfo(request.getExtraInfo()));
            params.setExtraInfo(convertExtraInfo(request.getExtraInfo()));
        }

        if (request.hasSuppressWarnings())
            params.setSuppressWarnings(request.getSuppressWarnings());

        try {
            profileType = convertRouteProfileType(request.getProfile());
            params.setProfileType(profileType);
        } catch (Exception e) {
            throw new ParameterValueException(RoutingErrorCodes.INVALID_PARAMETER_VALUE, RouteRequest.PARAM_PROFILE);
        }

        if (request.hasRoutePreference())
            params.setWeightingMethod(convertWeightingMethod(request.getRoutePreference()));

        if(request.hasBearings())
            params.setBearings(convertBearings(request.getBearings(), coordinatesLength));

        if(request.hasMaximumSearchRadii())
            params.setMaximumRadiuses(convertMaxRadii(request.getMaximumSearchRadii(), coordinatesLength, profileType));

        if(request.hasUseContractionHierarchies()) {
            params.setFlexibleMode(convertSetFlexibleMode(request.getUseContractionHierarchies()));
            params.setOptimized(request.getUseContractionHierarchies());
        }

        if(request.hasRouteOptions()) {
            params = processRouteRequestOptions(request, params);
        }

<<<<<<< HEAD
=======
        if (request.hasAlternativeRoutes()) {
            if (request.getCoordinates().size() > 2) {
                throw new IncompatibleParameterException(RoutingErrorCodes.INCOMPATIBLE_PARAMETERS, RouteRequest.PARAM_ALTERNATIVE_ROUTES, "(number of waypoints > 2)");
            }
            RouteRequestAlternativeRoutes alternativeRoutes = request.getAlternativeRoutes();
            if (alternativeRoutes.hasTargetCount())
                params.setAlternativeRoutesCount(alternativeRoutes.getTargetCount());
            if (alternativeRoutes.hasWeightFactor())
                params.set_alternativeRoutesWeightFactor(alternativeRoutes.getWeightFactor());
            if (alternativeRoutes.hasShareFactor())
                params.set_alternativeRoutesShareFactor(alternativeRoutes.getShareFactor());
        }

        params.setConsiderTraffic(false);

>>>>>>> 6082b6e3
        params.setConsiderTurnRestrictions(false);

        routingRequest.setSearchParameters(params);

        return routingRequest;
    }


    private List<Integer> processSkipSegments(RouteRequest request) throws ParameterOutOfRangeException, ParameterValueException, EmptyElementException {
        List<Integer> skipSegments = request.getSkipSegments();
        for (Integer skipSegment: skipSegments){
            if (skipSegment >= request.getCoordinates().size()) {
                throw new ParameterOutOfRangeException(RoutingErrorCodes.INVALID_PARAMETER_VALUE, RouteRequest.PARAM_SKIP_SEGMENTS, skipSegment.toString(), String.valueOf(request.getCoordinates().size() - 1));
            }
            if (skipSegment <= 0) {
                throw new ParameterValueException(RoutingErrorCodes.INVALID_PARAMETER_VALUE, RouteRequest.PARAM_SKIP_SEGMENTS, skipSegments.toString(), "The individual skip_segments values have to be greater than 0.");
            }

        }
        if (skipSegments.size() > request.getCoordinates().size() - 1) {
            throw new ParameterValueException(RoutingErrorCodes.INVALID_PARAMETER_VALUE, RouteRequest.PARAM_SKIP_SEGMENTS, skipSegments.toString(), "The amount of segments to skip shouldn't be more than segments in the coordinates.");
        }
        if (skipSegments.isEmpty()) {
            throw new EmptyElementException(RoutingErrorCodes.EMPTY_ELEMENT, RouteRequest.PARAM_SKIP_SEGMENTS);
        }
        return skipSegments;
    }

    private RouteSearchParameters processRouteRequestOptions(RouteRequest request, RouteSearchParameters params) throws StatusCodeException {
        RouteRequestOptions routeOptions = request.getRouteOptions();
        params = processRequestOptions(routeOptions,params);
        if (routeOptions.hasProfileParams())
            params.setProfileParams(convertParameters(routeOptions, params.getProfileType()));
        return params;
    }

    public RouteSearchParameters processRequestOptions(RouteRequestOptions options, RouteSearchParameters params) throws ParameterValueException, IncompatibleParameterException, UnknownParameterValueException {
        if (options.hasAvoidBorders())
            params.setAvoidBorders(convertAvoidBorders(options.getAvoidBorders()));

        if (options.hasAvoidPolygonFeatures())
            params.setAvoidAreas(convertAvoidAreas(options.getAvoidPolygonFeatures()));

        if (options.hasAvoidCountries())
            params.setAvoidCountries(convertAvoidCountries(options.getAvoidCountries()));

        if (options.hasAvoidFeatures())
            params.setAvoidFeatureTypes(convertFeatureTypes(options.getAvoidFeatures(), params.getProfileType()));

        if (options.hasVehicleType())
            params.setVehicleType(convertVehicleType(options.getVehicleType(), params.getProfileType()));

        return params;
    }
    private  boolean convertIncludeGeometry(RouteRequest request) throws IncompatibleParameterException {
        boolean includeGeometry = request.getIncludeGeometry();
        if(!includeGeometry && request.getResponseType() != APIEnums.RouteResponseType.JSON) {
            throw new IncompatibleParameterException(RoutingErrorCodes.INVALID_PARAMETER_VALUE,
                    RouteRequest.PARAM_GEOMETRY, "false",
                    RouteRequest.PARAM_FORMAT, APIEnums.RouteResponseType.GEOJSON + "/" + APIEnums.RouteResponseType.GPX);
        }
        return includeGeometry;
    }

    private  String convertGeometryFormat(APIEnums.RouteResponseType responseType) throws ParameterValueException {
        switch(responseType) {
            case GEOJSON:
                return "geojson";
            case JSON:
                return "encodedpolyline";
            case GPX:
                return "gpx";
            default:
                throw new ParameterValueException(RoutingErrorCodes.INVALID_PARAMETER_VALUE, RouteRequest.PARAM_FORMAT);
        }
    }

    private  Coordinate[] convertCoordinates(List<List<Double>> coordinates) throws ParameterValueException {
        if(coordinates.size() < 2)
            throw new ParameterValueException(RoutingErrorCodes.INVALID_PARAMETER_VALUE, RouteRequest.PARAM_COORDINATES);

        ArrayList<Coordinate> coords = new ArrayList<>();

        for(List<Double> coord : coordinates) {
            coords.add(convertSingleCoordinate(coord));
        }

        return coords.toArray(new Coordinate[coords.size()]);
    }

    private  Coordinate convertSingleCoordinate(List<Double> coordinate) throws ParameterValueException {
        if(coordinate.size() != 2)
            throw new ParameterValueException(RoutingErrorCodes.INVALID_PARAMETER_VALUE, RouteRequest.PARAM_COORDINATES);

        return new Coordinate(coordinate.get(0), coordinate.get(1));
    }

    @Override
    protected int convertFeatureTypes(APIEnums.AvoidFeatures[] avoidFeatures, int profileType) throws UnknownParameterValueException, IncompatibleParameterException {
        int flags = 0;
        for(APIEnums.AvoidFeatures avoid : avoidFeatures) {
            String avoidFeatureName = avoid.toString();
            int flag = AvoidFeatureFlags.getFromString(avoidFeatureName);
            if(flag == 0)
                throw new UnknownParameterValueException(RoutingErrorCodes.INVALID_PARAMETER_VALUE, RouteRequestOptions.PARAM_AVOID_FEATURES, avoidFeatureName);

            if (!AvoidFeatureFlags.isValid(profileType, flag))
                throw new IncompatibleParameterException(RoutingErrorCodes.INVALID_PARAMETER_VALUE, RouteRequestOptions.PARAM_AVOID_FEATURES, avoidFeatureName, RouteRequest.PARAM_PROFILE, RoutingProfileType.getName(profileType));

            flags |= flag;
        }

        return flags;
    }

    @Override
    public   int convertRouteProfileType(APIEnums.Profile profile) {
        return RoutingProfileType.getFromString(profile.toString());
    }

    @Override
    protected BordersExtractor.Avoid convertAvoidBorders(APIEnums.AvoidBorders avoidBorders) {
        if(avoidBorders != null) {
            switch (avoidBorders) {
                case ALL:
                    return BordersExtractor.Avoid.ALL;
                case CONTROLLED:
                    return BordersExtractor.Avoid.CONTROLLED;
                default:
                    return BordersExtractor.Avoid.NONE;
            }
        }
        return null;
    }

    @Override
    protected Polygon[] convertAvoidAreas(JSONObject geoJson) throws ParameterValueException {
        // It seems that arrays in json.simple cannot be converted to strings simply
        org.json.JSONObject complexJson = new org.json.JSONObject();
        complexJson.put("type", geoJson.get("type"));
        List<List<Double[]>> coordinates = (List<List<Double[]>>) geoJson.get("coordinates");
        complexJson.put("coordinates", coordinates);

        Geometry convertedGeom;
        try {
            convertedGeom = GeometryJSON.parse(complexJson);
        } catch (Exception e) {
            throw new ParameterValueException(RoutingErrorCodes.INVALID_JSON_FORMAT, RouteRequestOptions.PARAM_AVOID_POLYGONS);
        }

        Polygon[] avoidAreas;

        if (convertedGeom instanceof Polygon) {
            avoidAreas = new Polygon[]{(Polygon) convertedGeom};
        } else if (convertedGeom instanceof MultiPolygon) {
            MultiPolygon multiPoly = (MultiPolygon) convertedGeom;
            avoidAreas = new Polygon[multiPoly.getNumGeometries()];
            for (int i = 0; i < multiPoly.getNumGeometries(); i++)
                avoidAreas[i] = (Polygon) multiPoly.getGeometryN(i);
        } else {
            throw new ParameterValueException(RoutingErrorCodes.INVALID_PARAMETER_VALUE, RouteRequestOptions.PARAM_AVOID_POLYGONS);
        }

        return avoidAreas;
    }

    private  WayPointBearing[] convertBearings(Double[][] bearingsIn, int coordinatesLength) throws ParameterValueException {
        if(bearingsIn == null || bearingsIn.length == 0)
            return new WayPointBearing[0];

        if(bearingsIn.length != coordinatesLength && bearingsIn.length != coordinatesLength-1)
            throw new ParameterValueException(RoutingErrorCodes.INVALID_PARAMETER_VALUE, RouteRequest.PARAM_BEARINGS, Arrays.toString(bearingsIn), "The number of bearings must be equal to the number of waypoints on the route.");

        WayPointBearing[] bearings = new WayPointBearing[coordinatesLength];
        for(int i=0; i<bearingsIn.length; i++) {
            Double[] singleBearingIn = bearingsIn[i];

            if(singleBearingIn.length == 0) {
                bearings[i] = new WayPointBearing(Double.NaN, Double.NaN);
            } else if(singleBearingIn.length == 1) {
                bearings[i] = new WayPointBearing(singleBearingIn[0], Double.NaN);
            } else {
                bearings[i] = new WayPointBearing(singleBearingIn[0], singleBearingIn[1]);
            }
        }

        return bearings;
    }

    private  double[] convertMaxRadii(Double[] radiiIn, int coordinatesLength, int profileType) throws ParameterValueException {
        double[] maxRadii = new double[coordinatesLength];
        if(radiiIn != null) {
            if(radiiIn.length != coordinatesLength)
                throw new ParameterValueException(RoutingErrorCodes.INVALID_PARAMETER_VALUE, RouteRequest.PARAM_RADII, Arrays.toString(radiiIn), "The number of radius pairs must be equal to the number of waypoints on the route.");
            for(int i=0; i<coordinatesLength; i++) {
                maxRadii[i] = radiiIn[i];
            }
        } else if(profileType == RoutingProfileType.WHEELCHAIR) {
            // As there are generally less ways that can be used as pedestrian ways, we need to restrict search
            // radii else we end up with starting and ending ways really far from the actual points. This is
            // especially a problem for wheelchair users as the restrictions are stricter

            for(int i=0; i<coordinatesLength; i++) {
                maxRadii[i] = 50;
            }
        } else {
            return new double[0];
        }

        return maxRadii;
    }

    private  String[] convertAttributes(APIEnums.Attributes[] attributes) {
        return convertAPIEnumListToStrings(attributes);
    }

    private  int convertExtraInfo(APIEnums.ExtraInfo[] extraInfos) {
        String[] extraInfosStrings = convertAPIEnumListToStrings(extraInfos);

        String extraInfoPiped = String.join("|", extraInfosStrings);

        return RouteExtraInfoFlag.getFromString(extraInfoPiped);
    }

    private  String convertLanguage(APIEnums.Languages languageIn) throws StatusCodeException {
        boolean isLanguageSupported;
        String languageString = languageIn.toString();

        try {
            isLanguageSupported = LocalizationManager.getInstance().isLanguageSupported(languageString);
        } catch (Exception e) {
            throw new InternalServerException(RoutingErrorCodes.UNKNOWN, "Could not access Localization Manager");
        }

        if(!isLanguageSupported)
            throw new StatusCodeException(StatusCode.BAD_REQUEST, RoutingErrorCodes.INVALID_PARAMETER_VALUE, "Specified language '" +  languageIn + "' is not supported.");

        return languageString;
    }

    private  RouteInstructionsFormat convertInstructionsFormat(APIEnums.InstructionsFormat formatIn) throws UnknownParameterValueException {
        RouteInstructionsFormat instrFormat = RouteInstructionsFormat.fromString(formatIn.toString());
        if (instrFormat == RouteInstructionsFormat.UNKNOWN)
            throw new UnknownParameterValueException(RoutingErrorCodes.INVALID_PARAMETER_VALUE, RouteRequest.PARAM_INSTRUCTIONS_FORMAT, formatIn.toString());

        return instrFormat;
    }

    private  DistanceUnit convertUnits(APIEnums.Units unitsIn) throws ParameterValueException {
        DistanceUnit units = DistanceUnitUtil.getFromString(unitsIn.toString(), DistanceUnit.Unknown);

        if (units == DistanceUnit.Unknown)
            throw new ParameterValueException(RoutingErrorCodes.INVALID_PARAMETER_VALUE, RouteRequest.PARAM_UNITS, unitsIn.toString());

        return units;
    }

    private  int convertWeightingMethod(APIEnums.RoutePreference preferenceIn) throws UnknownParameterValueException {
        int weightingMethod = WeightingMethod.getFromString(preferenceIn.toString());
        if (weightingMethod == WeightingMethod.UNKNOWN)
            throw new UnknownParameterValueException(RoutingErrorCodes.INVALID_PARAMETER_VALUE, RouteRequest.PARAM_PREFERENCE, preferenceIn.toString());

        return weightingMethod;
    }

    private  boolean convertSetFlexibleMode(boolean useContractionHierarchies) throws ParameterValueException {
        if(useContractionHierarchies)
            throw new ParameterValueException(RoutingErrorCodes.INVALID_PARAMETER_FORMAT, RouteRequest.PARAM_OPTIMIZED);

        return(!useContractionHierarchies);
    }

    private int[] convertAvoidCountries(String[] avoidCountries) throws ParameterValueException {
        int[] avoidCountryIds = new int[avoidCountries.length];
        if (avoidCountries.length > 0) {
            for (int i = 0; i < avoidCountries.length; i++) {
                try {
                    avoidCountryIds[i] = Integer.parseInt(avoidCountries[i]);
                } catch (NumberFormatException nfe) {
                    // Check if ISO-3166-1 Alpha-2 / Alpha-3 code
                    int countryId = CountryBordersReader.getCountryIdByISOCode(avoidCountries[i]);
                    if (countryId > 0) {
                        avoidCountryIds[i] = countryId;
                    } else {
                        throw new ParameterValueException(RoutingErrorCodes.INVALID_PARAMETER_VALUE, RouteRequestOptions.PARAM_AVOID_COUNTRIES, avoidCountries[i]);
                    }
                }
            }
        }

        return avoidCountryIds;
    }
}<|MERGE_RESOLUTION|>--- conflicted
+++ resolved
@@ -166,8 +166,6 @@
             params = processRouteRequestOptions(request, params);
         }
 
-<<<<<<< HEAD
-=======
         if (request.hasAlternativeRoutes()) {
             if (request.getCoordinates().size() > 2) {
                 throw new IncompatibleParameterException(RoutingErrorCodes.INCOMPATIBLE_PARAMETERS, RouteRequest.PARAM_ALTERNATIVE_ROUTES, "(number of waypoints > 2)");
@@ -181,16 +179,12 @@
                 params.set_alternativeRoutesShareFactor(alternativeRoutes.getShareFactor());
         }
 
-        params.setConsiderTraffic(false);
-
->>>>>>> 6082b6e3
         params.setConsiderTurnRestrictions(false);
 
         routingRequest.setSearchParameters(params);
 
         return routingRequest;
     }
-
 
     private List<Integer> processSkipSegments(RouteRequest request) throws ParameterOutOfRangeException, ParameterValueException, EmptyElementException {
         List<Integer> skipSegments = request.getSkipSegments();
@@ -235,9 +229,9 @@
 
         if (options.hasVehicleType())
             params.setVehicleType(convertVehicleType(options.getVehicleType(), params.getProfileType()));
-
         return params;
     }
+
     private  boolean convertIncludeGeometry(RouteRequest request) throws IncompatibleParameterException {
         boolean includeGeometry = request.getIncludeGeometry();
         if(!includeGeometry && request.getResponseType() != APIEnums.RouteResponseType.JSON) {
