--- conflicted
+++ resolved
@@ -100,11 +100,7 @@
 
         CentralityResult result = new CentralityRequestHandler().generateCentralityFromRequest(request);
 
-<<<<<<< HEAD
-        return new JSONCentralityResponse(result);
-=======
         return new JsonCentralityResponse(result);
->>>>>>> 7409d548
     }
 
     @ExceptionHandler(MissingServletRequestParameterException.class)
