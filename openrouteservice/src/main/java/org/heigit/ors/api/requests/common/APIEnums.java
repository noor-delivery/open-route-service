/*
 * This file is part of Openrouteservice.
 *
 * Openrouteservice is free software; you can redistribute it and/or modify it under the terms of the
 * GNU Lesser General Public License as published by the Free Software Foundation; either version 2.1
 * of the License, or (at your option) any later version.
 *
 * This library is distributed in the hope that it will be useful, but WITHOUT ANY WARRANTY;
 * without even the implied warranty of MERCHANTABILITY or FITNESS FOR A PARTICULAR PURPOSE.
 * See the GNU Lesser General Public License for more details.
 *
 * You should have received a copy of the GNU Lesser General Public License along with this library;
 * if not, see <https://www.gnu.org/licenses/>.
 */

package org.heigit.ors.api.requests.common;

import com.fasterxml.jackson.annotation.JsonCreator;
import com.fasterxml.jackson.annotation.JsonIgnore;
import com.fasterxml.jackson.annotation.JsonValue;
import org.heigit.ors.exceptions.ParameterValueException;
import io.swagger.annotations.ApiModel;

import static org.heigit.ors.api.errors.GenericErrorCodes.INVALID_PARAMETER_VALUE;

public class APIEnums {
    @ApiModel(value = "Specify which type of border crossing to avoid")
    public enum AvoidBorders {
        ALL("all"),
        CONTROLLED("controlled"),
        NONE("none");

        private final String value;

        AvoidBorders(String value) {
            this.value = value;
        }

        @JsonCreator
        public static AvoidBorders forValue(String v) throws ParameterValueException {
            for (AvoidBorders enumItem : AvoidBorders.values()) {
                if (enumItem.value.equals(v))
                    return enumItem;
            }

            throw new ParameterValueException(INVALID_PARAMETER_VALUE, "avoid_borders", v);
        }

        @Override
        @JsonValue
        public String toString() {
            return value;
        }
    }

    @ApiModel(value = "Specify which extra info items to include in the response")
    public enum ExtraInfo {
        STEEPNESS("steepness"),
        SUITABILITY("suitability"),
        SURFACE("surface"),
        WAY_CATEGORY("waycategory"),
        WAY_TYPE("waytype"),
        TOLLWAYS("tollways"),
        TRAIL_DIFFICULTY("traildifficulty"),
        OSM_ID("osmid"),
        ROAD_ACCESS_RESTRICTIONS("roadaccessrestrictions"),
        COUNTRY_INFO("countryinfo"),
        GREEN("green"),
        NOISE("noise"),
<<<<<<< HEAD
        CSV("csv");
=======
        SHADOW("shadow");
>>>>>>> c2472c96

        private final String value;

        ExtraInfo(String value) {
            this.value = value;
        }

        @JsonCreator
        public static ExtraInfo forValue(String v) throws ParameterValueException {
            for (ExtraInfo enumItem : ExtraInfo.values()) {
                if (enumItem.value.equals(v))
                    return enumItem;
            }
            throw new ParameterValueException(INVALID_PARAMETER_VALUE, "extra_info", v);
        }

        @Override
        @JsonValue
        public String toString() {
            return value;
        }

    }

    @ApiModel
    public enum RouteResponseType {
        GPX("gpx"),
        JSON("json"),
        GEOJSON("geojson");

        private final String value;

        RouteResponseType(String value) {
            this.value = value;
        }

        @JsonCreator
        public static RouteResponseType forValue(String v) throws ParameterValueException {
            for (RouteResponseType enumItem : RouteResponseType.values()) {
                if (enumItem.value.equals(v))
                    return enumItem;
            }
            throw new ParameterValueException(INVALID_PARAMETER_VALUE, "format", v);
        }

        @Override
        @JsonValue
        public String toString() {
            return value;
        }
    }

    @ApiModel
    public enum MatrixResponseType {
        JSON("json");

        private final String value;

        MatrixResponseType(String value) {
            this.value = value;
        }

        @JsonCreator
        public static MatrixResponseType forValue(String v) throws ParameterValueException {
            for (MatrixResponseType enumItem : MatrixResponseType.values()) {
                if (enumItem.value.equals(v))
                    return enumItem;
            }
            throw new ParameterValueException(INVALID_PARAMETER_VALUE, "format", v);
        }

        @Override
        @JsonValue
        public String toString() {
            return value;
        }
    }

    @ApiModel
    public enum CentralityResponseType {
        JSON("json");

        private final String value;

        CentralityResponseType(String value) {
            this.value = value;
        }

        @JsonCreator
        public static CentralityResponseType forValue(String v) throws ParameterValueException {
            for (CentralityResponseType enumItem : CentralityResponseType.values()) {
                if (enumItem.value.equals(v))
                    return enumItem;
            }
            throw new ParameterValueException(INVALID_PARAMETER_VALUE, "format", v);
        }

        @Override
        @JsonValue
        public String toString() {
            return value;
        }
    }

    @ApiModel
    public enum VehicleType {
        HGV("hgv"),
        BUS("bus"),
        AGRICULTURAL("agricultural"),
        DELIVERY("delivery"),
        FORESTRY("forestry"),
        GOODS("goods"),
        @JsonIgnore UNKNOWN("unknown");

        private final String value;

        VehicleType(String value) {
            this.value = value;
        }

        @JsonCreator
        public static VehicleType forValue(String v) throws ParameterValueException {
            for (VehicleType enumItem : VehicleType.values()) {
                if (enumItem.value.equals(v))
                    return enumItem;
            }
            throw new ParameterValueException(INVALID_PARAMETER_VALUE, "vehicle_type", v);
        }

        @Override
        @JsonValue
        public String toString() {
            return value;
        }
    }

    @ApiModel
    public enum AvoidFeatures {
        HIGHWAYS("highways"),
        TOLLWAYS("tollways"),
        FERRIES("ferries"),
        FORDS("fords"),
        STEPS("steps");

        private final String value;

        AvoidFeatures(String value) {
            this.value = value;
        }

        @JsonCreator
        public static AvoidFeatures forValue(String v) throws ParameterValueException {
            for (AvoidFeatures enumItem : AvoidFeatures.values()) {
                if (enumItem.value.equals(v))
                    return enumItem;
            }
            throw new ParameterValueException(INVALID_PARAMETER_VALUE, "avoid_features", v);
        }

        @Override
        @JsonValue
        public String toString() {
            return value;
        }
    }

    @ApiModel(value = "Preference", description = "Specifies the route preference")
    public enum RoutePreference {
        FASTEST("fastest"),
        SHORTEST("shortest"),
        RECOMMENDED("recommended");

        private final String value;

        RoutePreference(String value) {
            this.value = value;
        }

        @JsonCreator
        public static RoutePreference forValue(String v) throws ParameterValueException {
            for (RoutePreference enumItem : RoutePreference.values()) {
                if (enumItem.value.equals(v))
                    return enumItem;
            }
            throw new ParameterValueException(INVALID_PARAMETER_VALUE, "preference", v);
        }

        @Override
        @JsonValue
        public String toString() {
            return value;
        }
    }

    public enum Profile {
        DRIVING_CAR("driving-car"),
        DRIVING_HGV("driving-hgv"),
        CYCLING_REGULAR("cycling-regular"),
        CYCLING_ROAD("cycling-road"),
        CYCLING_MOUNTAIN("cycling-mountain"),
        CYCLING_ELECTRIC("cycling-electric"),
        FOOT_WALKING("foot-walking"),
        FOOT_HIKING("foot-hiking"),
        WHEELCHAIR("wheelchair");

        private final String value;

        Profile(String value) {
            this.value = value;
        }

        @JsonCreator
        public static Profile forValue(String v) throws ParameterValueException {
            for (Profile enumItem : Profile.values()) {
                if (enumItem.value.equals(v))
                    return enumItem;
            }
            throw new ParameterValueException(INVALID_PARAMETER_VALUE, "profile", v);
        }

        @Override
        @JsonValue
        public String toString() {
            return value;
        }
    }

    public enum Units {
        METRES("m"),
        KILOMETRES("km"),
        MILES("mi");

        private final String value;

        Units(String value) {
            this.value = value;
        }

        @JsonCreator
        public static Units forValue(String v) throws ParameterValueException {

            v = v.toLowerCase();

            for (Units enumItem : Units.values()) {
                if (enumItem.value.equals(v))
                    return enumItem;
            }
            throw new ParameterValueException(INVALID_PARAMETER_VALUE, "units", v);
        }

        @Override
        @JsonValue
        public String toString() {
            return value;
        }
    }

    public enum SmoothnessTypes {
        SMOOTHNESS_EXCELLENT("excellent"),
        SMOOTHNESS_GOOD("good"),
        SMOOTHNESS_INTERMEDIATE("intermediate"),
        SMOOTHNESS_BAD("bad"),
        SMOOTHNESS_VERY_BAD("very_bad"),
        SMOOTHNESS_HORRIBLE("horrible"),
        SMOOTHNESS_VERY_HORRIBLE("very_horrible"),
        SMOOTHNESS_IMPASSABLE("impassable");


        private final String value;

        SmoothnessTypes(String value) {
            this.value = value;
        }

        @JsonCreator
        public static SmoothnessTypes forValue(String v) throws ParameterValueException {

            v = v.toLowerCase();

            for (SmoothnessTypes enumItem : SmoothnessTypes.values()) {
                if (enumItem.value.equals(v))
                    return enumItem;
            }
            throw new ParameterValueException(INVALID_PARAMETER_VALUE, "surface_type", v);
        }

        @Override
        @JsonValue
        public String toString() {
            return value;
        }
    }

    public enum Languages {
        CS("cs"),
        CS_CZ("cs-cz"),
        DE("de"),
        DE_DE("de-de"),
        EN("en"),
        EN_US("en-us"),
        EO("eo"),
        EO_EO("eo-eo"),
        ES("es"),
        ES_ES("es-es"),
        FR("fr"),
        FR_FR("fr-fr"),
        GR("gr"),
        GR_GR("gr-gr"),
        HE("he"),
        HE_IL("he-il"),
        HU("hu"),
        HU_HU("hu-hu"),
        ID("id"),
        ID_ID("id-id"),
        IT("it"),
        IT_IT("it-it"),
        JA("ja"),
        JA_JP("ja-jp"),
        NE("ne"),
        NE_NP("ne-np"),
        NL("nl"),
        NL_NL("nl-nl"),
        PL("pl"),
        PL_PL("pl-pl"),
        PT("pt"),
        PT_PT("pt-pt"),
        RO("ro"),
        RO_RO("ro-ro"),
        RU("ru"),
        RU_RU("ru-ru"),
        TR("tr"),
        TR_TR("tr-tr"),
        ZH("zh"),
        ZH_CN("zh-cn");

        private final String value;

        Languages(String value) {
            this.value = value;
        }

        @JsonCreator
        public static Languages forValue(String v) throws ParameterValueException {
            for (Languages enumItem : Languages.values()) {
                if (enumItem.value.equalsIgnoreCase(v))
                    return enumItem;
            }
            throw new ParameterValueException(INVALID_PARAMETER_VALUE, "language", v);
        }

        @Override
        @JsonValue
        public String toString() {
            return value;
        }
    }

    public enum InstructionsFormat {
        HTML("html"),
        TEXT("text");

        private final String value;

        InstructionsFormat(String value) {
            this.value = value;
        }

        @JsonCreator
        public static InstructionsFormat forValue(String v) throws ParameterValueException {
            for (InstructionsFormat enumItem : InstructionsFormat.values()) {
                if (enumItem.value.equals(v))
                    return enumItem;
            }
            throw new ParameterValueException(INVALID_PARAMETER_VALUE, "instructions_format", v);
        }

        @Override
        @JsonValue
        public String toString() {
            return value;
        }
    }

    public enum Attributes {
        AVERAGE_SPEED("avgspeed"),
        DETOUR_FACTOR("detourfactor"),
        ROUTE_PERCENTAGE("percentage");

        private final String value;

        Attributes(String value) {
            this.value = value;
        }

        @JsonCreator
        public static Attributes forValue(String v) throws ParameterValueException {
            for (Attributes enumItem : Attributes.values()) {
                if (enumItem.value.equals(v))
                    return enumItem;
            }
            throw new ParameterValueException(INVALID_PARAMETER_VALUE, "attributes", v);
        }

        @Override
        @JsonValue
        public String toString() {
            return value;
        }
    }
}<|MERGE_RESOLUTION|>--- conflicted
+++ resolved
@@ -67,11 +67,8 @@
         COUNTRY_INFO("countryinfo"),
         GREEN("green"),
         NOISE("noise"),
-<<<<<<< HEAD
         CSV("csv");
-=======
         SHADOW("shadow");
->>>>>>> c2472c96
 
         private final String value;
 
