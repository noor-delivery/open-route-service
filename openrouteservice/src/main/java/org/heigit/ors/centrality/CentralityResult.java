package org.heigit.ors.centrality;

import com.vividsolutions.jts.geom.Coordinate;
import org.heigit.ors.common.Pair;

import java.util.HashMap;
import java.util.Map;

public class CentralityResult {
<<<<<<< HEAD
    private Map<Coordinate, Double> centralityScores;
    private Map<Coordinate, Integer> nodes;
=======
    private Map<Integer, Coordinate> locations;
    private Map<Integer, Double> nodeCentralityScores;
    private Map<Pair<Integer, Integer>, Double> edgeCentralityScores;
    private CentralityWarning warning;

>>>>>>> 7409d548

    public CentralityResult() {
        this.locations = new HashMap<>();
        this.nodeCentralityScores = null;
        this.edgeCentralityScores = null;
        this.warning = null;
    }

    public Map<Integer, Double> getNodeCentralityScores() {
        return nodeCentralityScores;
    }

<<<<<<< HEAD
    public CentralityResult(Map<Coordinate, Double> centralityScores) {
        this.setCentralityScores(centralityScores);
    }

    public Map<Coordinate, Double> getCentralityScores() {
        return centralityScores;
    }

    public void setCentralityScores(Map<Coordinate, Double> centralityScores) {
        this.centralityScores = centralityScores;
    }

    public Map<Coordinate, Integer> getNodes() {return nodes; }

    public void setNodes(Map<Coordinate, Integer> nodes) {
        this.nodes = nodes;
=======
    public void setNodeCentralityScores(Map<Integer, Double> nodeCentralityScores) {
        this.nodeCentralityScores = nodeCentralityScores;
    }

    public boolean hasNodeCentralityScores() {
        return this.nodeCentralityScores != null;
    }

    public Map<Pair<Integer, Integer>, Double> getEdgeCentralityScores() {
        return edgeCentralityScores;
    }

    public void setEdgeCentralityScores(Map<Pair<Integer, Integer>, Double> edgeCentralityScores) {
        this.edgeCentralityScores = edgeCentralityScores;
    }

    public boolean hasEdgeCentralityScores() {
        return this.edgeCentralityScores != null;
>>>>>>> 7409d548
    }

    public Map<Integer, Coordinate> getLocations() {return locations; }

    public void setLocations(Map<Integer, Coordinate> locations) {
        this.locations = locations;
    }

    public void addLocation(Integer node, Coordinate coord) {
        this.locations.put(node, coord);
    }

    public CentralityWarning getWarning() { return warning;}

    public void setWarning(CentralityWarning warning) { this.warning = warning; }

    public boolean hasWarning() {return this.warning != null; }



}<|MERGE_RESOLUTION|>--- conflicted
+++ resolved
@@ -7,16 +7,10 @@
 import java.util.Map;
 
 public class CentralityResult {
-<<<<<<< HEAD
-    private Map<Coordinate, Double> centralityScores;
-    private Map<Coordinate, Integer> nodes;
-=======
     private Map<Integer, Coordinate> locations;
     private Map<Integer, Double> nodeCentralityScores;
     private Map<Pair<Integer, Integer>, Double> edgeCentralityScores;
     private CentralityWarning warning;
-
->>>>>>> 7409d548
 
     public CentralityResult() {
         this.locations = new HashMap<>();
@@ -29,24 +23,6 @@
         return nodeCentralityScores;
     }
 
-<<<<<<< HEAD
-    public CentralityResult(Map<Coordinate, Double> centralityScores) {
-        this.setCentralityScores(centralityScores);
-    }
-
-    public Map<Coordinate, Double> getCentralityScores() {
-        return centralityScores;
-    }
-
-    public void setCentralityScores(Map<Coordinate, Double> centralityScores) {
-        this.centralityScores = centralityScores;
-    }
-
-    public Map<Coordinate, Integer> getNodes() {return nodes; }
-
-    public void setNodes(Map<Coordinate, Integer> nodes) {
-        this.nodes = nodes;
-=======
     public void setNodeCentralityScores(Map<Integer, Double> nodeCentralityScores) {
         this.nodeCentralityScores = nodeCentralityScores;
     }
@@ -65,7 +41,6 @@
 
     public boolean hasEdgeCentralityScores() {
         return this.edgeCentralityScores != null;
->>>>>>> 7409d548
     }
 
     public Map<Integer, Coordinate> getLocations() {return locations; }
