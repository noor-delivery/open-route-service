package org.heigit.ors.centrality.algorithms.brandes;

import com.graphhopper.routing.weighting.Weighting;
import com.graphhopper.storage.Graph;
import com.graphhopper.util.EdgeExplorer;
import com.graphhopper.util.EdgeIterator;
import org.heigit.ors.centrality.algorithms.CentralityAlgorithm;
import org.heigit.ors.common.Pair;

import java.util.*;

public class BrandesCentralityAlgorithm implements CentralityAlgorithm {
    protected Graph graph;
    protected Weighting weighting;
    protected EdgeExplorer explorer;

    public void init(Graph graph, Weighting weighting, EdgeExplorer explorer)
    {
        this.graph = graph;
        this.weighting = weighting;
        this.explorer = explorer;
    }

    private class QueueElement implements Comparable<QueueElement> {
        public final Double dist;
        public final Integer pred;
        public final Integer v;

        public QueueElement(Double dist, Integer pred, Integer v) {
            this.dist = dist;
            this.pred = pred;
            this.v = v;
        }

        //TODO: x.compareTo(y)==0 doesn't imply x.equals(y), so instead of implementing compareTo,
        //      the queue that uses it should use a custom comparator.
        public int compareTo(QueueElement other) {
            return Double.compare(this.dist, other.dist);
        }
    }
    // this implementation follows the code given in
    // "A Faster Algorithm for Betweenness Centrality" by Ulrik Brandes, 2001
<<<<<<< HEAD
    public Map<Integer, Double> compute(List<Integer> nodesInBBox) throws Exception {
=======
    public Map<Integer, Double> computeNodeCentrality(List<Integer> nodesInBBox) throws Exception {
>>>>>>> 7409d548
        Map<Integer, Double> betweenness = new HashMap<>();

        // c_b[v] = 0 forall v in V
        for (int v: nodesInBBox) {
            betweenness.put(v,0.0d);
        }

        for (int s : nodesInBBox) {
<<<<<<< HEAD
            Stack<Integer> stack = new Stack<>();
            Map<Integer, List<Integer>> p = new HashMap<>();
=======
            Stack<Integer> S = new Stack<>();
            Map<Integer, List<Integer>> P = new HashMap<>();
>>>>>>> 7409d548
            Map<Integer, Integer> sigma = new HashMap<>();

            // single source shortest path
            // S, P, sigma = SingleSourceDijkstra(graph, nodesInBBox, s);

            for (int v : nodesInBBox) {
                p.put(v, new ArrayList<>());
                sigma.put(v, 0);
            }
            sigma.put(s, 1);

<<<<<<< HEAD
            Map<Integer, Double> d = new HashMap<>();
=======
            Map<Integer, Double> D = new HashMap<>();
>>>>>>> 7409d548
            Map<Integer, Double> seen = new HashMap<>();
            seen.put(s, 0.0d);

            PriorityQueue<QueueElement> q = new PriorityQueue<>();

            q.add(new QueueElement(0d, s, s));

            // check that everything has the length it should.
            assert stack.empty(); //S should be empty
            assert seen.size() == 1;

            while (q.peek() != null) {
                QueueElement first = q.poll();
                Double dist = first.dist;
                Integer pred = first.pred;
                Integer v = first.v;

                if (d.containsKey(v)) {
                    continue;
                }

                sigma.put(v, sigma.get(v) + sigma.get(pred));
                stack.push(v);
                d.put(v, dist);

                // iterate all edges connected to v
                EdgeIterator iter = explorer.setBaseNode(v);

                while (iter.next()) {
                    int w = iter.getAdjNode(); // this is the node this edge state is "pointing to"
                    if (!nodesInBBox.contains(w)) {
                        // Node not in bbox, skipping edge
                        continue;
                    }

                    if (d.containsKey(w)) { // This is only possible if weights are always bigger than 0, which should be given for real-world examples.
                        // Node already checked, skipping edge
                        continue;
                    }

                    Double vwDist = dist + weighting.calcWeight(iter, false, EdgeIterator.NO_EDGE);

                    if (seen.containsKey(w) && (Math.abs(vwDist - seen.get(w)) < 0.000001d)) {
                        sigma.put(w, sigma.get(w) + sigma.get(v));
                        List<Integer> predecessors = p.get(w);
                        predecessors.add(v);
                        p.put(w, predecessors);
                    } else if (!seen.containsKey(w) || vwDist < seen.get(w)) {
                        seen.put(w, vwDist);
                        q.add(new QueueElement(vwDist, v, w));
                        sigma.put(w, 0);
                        ArrayList<Integer> predecessors = new ArrayList<>();
                        predecessors.add(v);
                        p.put(w, predecessors);
                    }
                }
            }

            // accumulate betweenness
            Map<Integer, Double> delta = new HashMap<>();

            for (Integer v : stack) {
                delta.put(v, 0.0d);
            }

            while (!stack.empty()) {
                Integer w = stack.pop();
                Double coefficient = (1 + delta.get(w)) / sigma.get(w);
<<<<<<< HEAD
                for (Integer v : p.get(w)) {
                    delta.put(v, delta.get(v) + sigma.get(v) * coefficient);
=======
                for (Integer v : P.get(w)) {
                    delta.merge(v, sigma.get(v) * coefficient, Double::sum);
>>>>>>> 7409d548
                }
                if (w != s) {
                    betweenness.merge(w, delta.get(w), Double::sum);
                }
            }
        }

        return betweenness;
    }

    public Map<Pair<Integer, Integer>, Double> computeEdgeCentrality(List<Integer> nodesInBBox) throws Exception {
        Map<Pair<Integer, Integer>, Double> edgeBetweenness = new HashMap<>();

        //initialize betweenness for all edges
        for (int s : nodesInBBox) {
            EdgeIterator iter = explorer.setBaseNode(s);
            while (iter.next()) {
                Pair<Integer, Integer> p = new Pair<>(iter.getBaseNode(), iter.getAdjNode());
                edgeBetweenness.put(p, 0d);
            }
        }

        for (int s : nodesInBBox) {
            Stack<Integer> S = new Stack<>();
            Map<Integer, List<Integer>> P = new HashMap<>();
            Map<Integer, Integer> sigma = new HashMap<>();

            // single source shortest path
            //S, P, sigma = SingleSourceDijkstra(graph, nodesInBBox, s);

            for (int v : nodesInBBox) {
                P.put(v, new ArrayList<>());
                sigma.put(v, 0);
            }
            sigma.put(s, 1);

            Map<Integer, Double> D = new HashMap<>();
            Map<Integer, Double> seen = new HashMap<>();
            seen.put(s, 0.0d);

            PriorityQueue<QueueElement> Q = new PriorityQueue<>();

            Q.add(new QueueElement(0d, s, s));

            // check that everything has the length it should.
            assert S.empty(); //S should be empty
            assert seen.size() == 1;

            while (Q.peek() != null) {
                QueueElement first = Q.poll();
                Double dist = first.dist;
                Integer pred = first.pred;
                Integer v = first.v;

                if (D.containsKey(v)) {
                    continue;
                }

                sigma.put(v, sigma.get(v) + sigma.get(pred));
                S.push(v);
                D.put(v, dist);

                // iterate all edges connected to v
                EdgeIterator iter = explorer.setBaseNode(v);

                while (iter.next()) {
                    int w = iter.getAdjNode(); // this is the node this edge state is "pointing to"
                    if (!nodesInBBox.contains(w)) {
                        // Node not in bbox, skipping edge
                        continue;
                    }

                    if (D.containsKey(w)) { // This is only possible if weights are always bigger than 0, which should be given for real-world examples.
                        // Node already checked, skipping edge
                        continue;
                    }

                    Double vw_dist = dist + weighting.calcWeight(iter, false, EdgeIterator.NO_EDGE);

                    if (seen.containsKey(w) && (Math.abs(vw_dist - seen.get(w)) < 0.000001d)) {
                        sigma.put(w, sigma.get(w) + sigma.get(v));
                        List<Integer> predecessors = P.get(w);
                        predecessors.add(v);
                        P.put(w, predecessors);
                    } else if (!seen.containsKey(w) || vw_dist < seen.get(w)) {
                        seen.put(w, vw_dist);
                        Q.add(new QueueElement(vw_dist, v, w));
                        sigma.put(w, 0);
                        ArrayList<Integer> predecessors = new ArrayList<>();
                        predecessors.add(v);
                        P.put(w, predecessors);
                    }
                }
            }

            // accumulate betweenness
            Map<Integer, Double> delta = new HashMap<>();

            for (Integer v : S) {
                delta.put(v, 0.0d);
            }

            while (!S.empty()) {
                Integer w = S.pop();
                Double coefficient = (1 + delta.get(w)) / sigma.get(w);
                for (Integer v : P.get(w)) {
                    delta.merge(v, sigma.get(v) * coefficient, Double::sum);
                    edgeBetweenness.merge(new Pair<>(v,w), sigma.get(v) * coefficient, Double::sum);
                }
            }
        }

        return edgeBetweenness;
    }
}<|MERGE_RESOLUTION|>--- conflicted
+++ resolved
@@ -40,11 +40,7 @@
     }
     // this implementation follows the code given in
     // "A Faster Algorithm for Betweenness Centrality" by Ulrik Brandes, 2001
-<<<<<<< HEAD
-    public Map<Integer, Double> compute(List<Integer> nodesInBBox) throws Exception {
-=======
     public Map<Integer, Double> computeNodeCentrality(List<Integer> nodesInBBox) throws Exception {
->>>>>>> 7409d548
         Map<Integer, Double> betweenness = new HashMap<>();
 
         // c_b[v] = 0 forall v in V
@@ -53,13 +49,8 @@
         }
 
         for (int s : nodesInBBox) {
-<<<<<<< HEAD
             Stack<Integer> stack = new Stack<>();
             Map<Integer, List<Integer>> p = new HashMap<>();
-=======
-            Stack<Integer> S = new Stack<>();
-            Map<Integer, List<Integer>> P = new HashMap<>();
->>>>>>> 7409d548
             Map<Integer, Integer> sigma = new HashMap<>();
 
             // single source shortest path
@@ -71,11 +62,7 @@
             }
             sigma.put(s, 1);
 
-<<<<<<< HEAD
             Map<Integer, Double> d = new HashMap<>();
-=======
-            Map<Integer, Double> D = new HashMap<>();
->>>>>>> 7409d548
             Map<Integer, Double> seen = new HashMap<>();
             seen.put(s, 0.0d);
 
@@ -144,13 +131,8 @@
             while (!stack.empty()) {
                 Integer w = stack.pop();
                 Double coefficient = (1 + delta.get(w)) / sigma.get(w);
-<<<<<<< HEAD
                 for (Integer v : p.get(w)) {
-                    delta.put(v, delta.get(v) + sigma.get(v) * coefficient);
-=======
-                for (Integer v : P.get(w)) {
                     delta.merge(v, sigma.get(v) * coefficient, Double::sum);
->>>>>>> 7409d548
                 }
                 if (w != s) {
                     betweenness.merge(w, delta.get(w), Double::sum);
