--- conflicted
+++ resolved
@@ -121,16 +121,8 @@
     }
 
     @Override
-<<<<<<< HEAD
-    protected double getSpeed(ReaderWay way) {
-        String highwayValue = way.getTag(KEY_HIGHWAY);
-        Integer speed = speedLimitHandler.getSpeed(highwayValue);
-        if (speed == null)
-            throw new IllegalStateException(this + ", no speed found for:" + highwayValue);
-=======
     public double getMaxSpeed( ReaderWay way ) {
         double maxSpeed = parseSpeed(way.getTag("maxspeed:hgv"));
->>>>>>> 5adac66e
 
         double fwdSpeed = parseSpeed(way.getTag("maxspeed:hgv:forward"));
         if (fwdSpeed >= 0.0D && (maxSpeed < 0.0D || fwdSpeed < maxSpeed)) {
