--- conflicted
+++ resolved
@@ -21,6 +21,7 @@
 import org.heigit.ors.util.FileUtility;
 import org.heigit.ors.util.StringUtility;
 
+import java.io.IOException;
 import java.nio.file.Paths;
 import java.util.ArrayList;
 import java.util.HashMap;
@@ -67,7 +68,7 @@
 		profile.setIsochronePreparationOpts(ConfigFactory.parseString(profileParams.toString()));
 	}
 
-	public static RoutingManagerConfiguration loadFromFile(String path) {
+	public static RoutingManagerConfiguration loadFromFile(String path) throws IOException, Exception {
 		RoutingManagerConfiguration gc = new RoutingManagerConfiguration();
 
 		if (!Helper.isEmpty(path)) {
@@ -95,92 +96,20 @@
 			profile.setEnabled(true);
 			profile.setProfiles(RoutingServiceSettings.getParameter(profileRef + ".profiles"));
 
-			setGraphPath(profile, profileRef, rootGraphsPath);
+			String graphPath = RoutingServiceSettings.getParameter(profileRef + ".graph_path", false);
+			if (!Helper.isEmpty(rootGraphsPath)) {
+				if (Helper.isEmpty(graphPath))
+					graphPath = Paths.get(rootGraphsPath, item).toString();
+				else if (!FileUtility.isAbsolutePath(graphPath))
+					graphPath = Paths.get(rootGraphsPath, graphPath).toString();
+			}
+
+			profile.setGraphPath(graphPath);
 
 			addFastIsochronesToProfileConfiguration(fastIsochroneProfileList, defaultFastIsochroneParams, profile);
 
-			setProfilParams(profile, profileRef, defaultParams);
-			newProfiles.add(profile);
-		}
-		gc.setProfiles(newProfiles.toArray(new RouteProfileConfiguration[0]));
-
-		RouteUpdateConfiguration ruc = readUpdateSettings();
-
-<<<<<<< HEAD
-		gc.setUpdateConfig(ruc);
-		return gc;
-	}
-
-	private static void setGraphPath(RouteProfileConfiguration profile, String profileRef, String rootGraphsPath) {
-		String graphPath = RoutingServiceSettings.getParameter(profileRef + ".graph_path", false);
-		if (!Helper.isEmpty(rootGraphsPath)) {
-			if (Helper.isEmpty(graphPath))
-				graphPath = Paths.get(rootGraphsPath, profile.getName()).toString();
-			else if (!FileUtility.isAbsolutePath(graphPath))
-				graphPath = Paths.get(rootGraphsPath, graphPath).toString();
-		}
-		profile.setGraphPath(graphPath);
-	}
-	
-	private static void setProfilParams(RouteProfileConfiguration profile, String profileRef,
-			Map<String, Object> defaultParams) {
-		Map<String, Object> profileParams = RoutingServiceSettings.getParametersMap(profileRef + ".parameters", true);
-
-		if (profileParams == null)
-			profileParams = defaultParams;
-		else if (defaultParams != null) {
-			for(Map.Entry<String, Object> defParamItem : defaultParams.entrySet()) {
-				if (!profileParams.containsKey(defParamItem.getKey()))
-					profileParams.put(defParamItem.getKey(), defParamItem.getValue());
-			}				
-		}
-
-		if (profileParams != null) {
-			setProfilParams(profile, profileParams);
-		}
-	}
-
-	private static void setProfilParams(RouteProfileConfiguration profile, Map<String, Object> profileParams) {
-		for(Map.Entry<String, Object> paramItem : profileParams.entrySet()) {
-			switch(paramItem.getKey()) {
-			case "preparation":
-				profile.setPreparationOpts(ConfigFactory.parseString(paramItem.getValue().toString()));
-				break;
-			case "execution":
-				profile.setExecutionOpts(ConfigFactory.parseString(paramItem.getValue().toString()));
-				break;
-			case "encoder_options":
-				profile.setEncoderOptions(StringUtility.trimQuotes(paramItem.getValue().toString()));
-				break;
-			case "optimize":
-				profile.setOptimize(Boolean.parseBoolean(paramItem.getValue().toString()));
-				break;
-			case "encoder_flags_size":
-				profile.setEncoderFlagsSize(Integer.parseInt(paramItem.getValue().toString()));
-				break;
-			case "instructions":
-				profile.setInstructions(Boolean.parseBoolean(paramItem.getValue().toString()));
-				break;
-			case "elevation":
-				setElevationSettings(paramItem.getValue().toString(), profile, profileParams);
-				break;
-			case "ext_storages":
-				@SuppressWarnings("unchecked") 
-				Map<String, Object> storageList = (Map<String, Object>)paramItem.getValue();
-				setExtStorages(storageList, profile);
-				break;
-			case "graph_processors":
-				@SuppressWarnings("unchecked") 
-				Map<String, Object> storageList2 = (Map<String, Object>)paramItem.getValue();
-
-				for(Map.Entry<String, Object> storageEntry : storageList2.entrySet()) {
-					@SuppressWarnings("unchecked")
-					Map<String, Object> entryValue = (Map<String, Object>)storageEntry.getValue();
-					Map<String, String> storageParams = new HashMap<>();
-
-					for(Map.Entry<String, Object> entry : entryValue.entrySet()) {
-						storageParams.put(entry.getKey(), StringUtility.trimQuotes(entry.getValue().toString()));
-=======
+			Map<String, Object> profileParams = RoutingServiceSettings.getParametersMap(profileRef + ".parameters", true);
+
 			if (profileParams == null)
 				profileParams = defaultParams;
 			else if (defaultParams != null) {
@@ -302,98 +231,22 @@
 						profile.setMaximumSpeedLowerBound(Double.parseDouble(paramItem.getValue().toString()));
 						break;
 					default:
->>>>>>> 02f65f6a
 					}
-
-					profile.getGraphBuilders().put(storageEntry.getKey(), storageParams);
 				}
-				break;
-			case "maximum_distance":
-				profile.setMaximumDistance(Double.parseDouble(paramItem.getValue().toString()));
-				break;
-			case "maximum_distance_dynamic_weights":
-				profile.setMaximumDistanceDynamicWeights(Double.parseDouble(paramItem.getValue().toString()));
-				break;
-			case "maximum_distance_avoid_areas":
-				profile.setMaximumDistanceAvoidAreas(Double.parseDouble(paramItem.getValue().toString()));
-				break;
-			case "maximum_distance_alternative_routes":
-				profile.setMaximumDistanceAlternativeRoutes(Double.parseDouble(paramItem.getValue().toString()));
-				break;
-			case "maximum_distance_round_trip_routes":
-				profile.setMaximumDistanceRoundTripRoutes(Double.parseDouble(paramItem.getValue().toString()));
-				break;
-			case "maximum_waypoints":
-				profile.setMaximumWayPoints(Integer.parseInt(paramItem.getValue().toString()));
-				break;
-			case "extent":
-				@SuppressWarnings("unchecked") 
-				List<Double> bbox = (List<Double>)paramItem.getValue();
-
-				if (bbox.size() != 4)
-					throw new IllegalArgumentException("'extent' element must contain 4 elements.");
-				profile.setExtent(new Envelope(bbox.get(0),bbox.get(1),bbox.get(2),bbox.get(3)));
-				break;
-			case "maximum_snapping_radius":
-				profile.setMaximumSnappingRadius(Integer.parseInt(paramItem.getValue().toString()));
-				break;
-			case "location_index_resolution":
-				profile.setLocationIndexResolution(Integer.parseInt(paramItem.getValue().toString()));
-				break;
-			case "location_index_search_iterations":
-				profile.setLocationIndexSearchIterations(Integer.parseInt(paramItem.getValue().toString()));
-				break;
-			case "maximum_speed_lower_bound":
-				profile.setMaximumSpeedLowerBound(Double.parseDouble(paramItem.getValue().toString()));
-				break;
-			default:
-			}
-		}
-	}
-
-	private static void setExtStorages(Map<String, Object> storageList, RouteProfileConfiguration profile) {
-		for(Map.Entry<String, Object> storageEntry : storageList.entrySet()) {
-			@SuppressWarnings("unchecked")
-			Map<String, Object> entryValue = (Map<String, Object>)storageEntry.getValue();
-			Map<String, String> storageParams = new HashMap<>();
-
-			for(Map.Entry<String, Object> entry : entryValue.entrySet()) {
-				storageParams.put(entry.getKey(), StringUtility.trimQuotes(entry.getValue().toString()));
-			}
-
-			profile.getExtStorages().put(storageEntry.getKey(), storageParams);
-		}
-	}
-
-	private static void setElevationSettings(String value, RouteProfileConfiguration profile,
-			Map<String, Object> profileParams) {
-		if (Boolean.parseBoolean(value)) {
-			profile.setElevationProvider(StringUtility.trimQuotes(profileParams.get("elevation_provider").toString()));
-			if (profileParams.get(PARAM_ELEVATION_DATA_ACCESS) != null)
-				profile.setElevationDataAccess( StringUtility.trimQuotes(profileParams.get(PARAM_ELEVATION_DATA_ACCESS).toString()));
-			profile.setElevationCachePath( StringUtility.trimQuotes(profileParams.get("elevation_cache_path").toString()));
-			if (profileParams.get(PARAM_ELEVATION_CACHE_CLEAR) != null) {
-				String clearCache = StringUtility.trimQuotes(profileParams.get(PARAM_ELEVATION_CACHE_CLEAR).toString());
-				profile.setElevationCacheClear(Boolean.parseBoolean(clearCache));
-			}
-			if (profileParams.get(PARAM_INTERPOLATE_BRIDGES_AND_TUNNELS) != null) {
-				String interpolateBridgesAndTunnels = StringUtility.trimQuotes(profileParams.get(PARAM_INTERPOLATE_BRIDGES_AND_TUNNELS).toString());
-				profile.setInterpolateBridgesAndTunnels(Boolean.parseBoolean(interpolateBridgesAndTunnels));
-			}
-			if (profileParams.get(PARAM_ELEVATION_SMOOTHING) != null) {
-				String elevationSmoothing = StringUtility.trimQuotes(profileParams.get(PARAM_ELEVATION_SMOOTHING).toString());
-				profile.setElevationSmoothing(Boolean.parseBoolean(elevationSmoothing));
-			}
-		}
-	}
-
-	private static RouteUpdateConfiguration readUpdateSettings() {
+			}
+			newProfiles.add(profile);
+		}
+		gc.setProfiles(newProfiles.toArray(new RouteProfileConfiguration[0]));
+
+		// Read update settings
 		RouteUpdateConfiguration ruc = new RouteUpdateConfiguration();
 		ruc.setEnabled(Boolean.parseBoolean(RoutingServiceSettings.getParameter("update.enabled")));
 		ruc.setTime(RoutingServiceSettings.getParameter("update.time"));
 		ruc.setDataSource(RoutingServiceSettings.getParameter("update.source"));
 		ruc.setExtent(RoutingServiceSettings.getParameter("update.extent"));
 		ruc.setWorkingDirectory(RoutingServiceSettings.getParameter("update.working_directory"));
-		return ruc;
+
+		gc.setUpdateConfig(ruc);
+		return gc;
 	}
 }