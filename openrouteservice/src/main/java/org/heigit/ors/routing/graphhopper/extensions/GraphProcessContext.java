/*  This file is part of Openrouteservice.
 *
 *  Openrouteservice is free software; you can redistribute it and/or modify it under the terms of the 
 *  GNU Lesser General Public License as published by the Free Software Foundation; either version 2.1 
 *  of the License, or (at your option) any later version.

 *  This library is distributed in the hope that it will be useful, but WITHOUT ANY WARRANTY; 
 *  without even the implied warranty of MERCHANTABILITY or FITNESS FOR A PARTICULAR PURPOSE. 
 *  See the GNU Lesser General Public License for more details.

 *  You should have received a copy of the GNU Lesser General Public License along with this library; 
 *  if not, see <https://www.gnu.org/licenses/>.  
 */
package org.heigit.ors.routing.graphhopper.extensions;

import com.carrotsearch.hppc.LongArrayList;
import com.graphhopper.GraphHopper;
import com.graphhopper.reader.ReaderWay;
import com.graphhopper.storage.IntsRef;
import com.graphhopper.util.EdgeIteratorState;
import com.vividsolutions.jts.geom.Coordinate;
import com.vividsolutions.jts.geom.Envelope;
import org.heigit.ors.plugins.PluginManager;
import org.heigit.ors.routing.configuration.RouteProfileConfiguration;
import org.heigit.ors.routing.graphhopper.extensions.graphbuilders.GraphBuilder;
import org.heigit.ors.routing.graphhopper.extensions.storages.builders.GraphStorageBuilder;
import org.heigit.ors.routing.graphhopper.extensions.storages.builders.HereTrafficGraphStorageBuilder;

import java.util.List;
import java.util.Map;
import java.util.logging.Logger;

public class GraphProcessContext {
	private static final Logger LOGGER = Logger.getLogger(GraphProcessContext.class.getName());

	private final Envelope bbox;
	private List<GraphBuilder> graphBuilders;
	private GraphBuilder[] arrGraphBuilders;
	private List<GraphStorageBuilder> storageBuilders;
	private GraphStorageBuilder[] arrStorageBuilders;
<<<<<<< HEAD
	private final double maximumSpeedLowerBound;
=======
	private int trafficArrStorageBuilderLocation = -1;
	private double maximumSpeedLowerBound;
>>>>>>> 5b3fe629

	public GraphProcessContext(RouteProfileConfiguration config) throws Exception {
		bbox = config.getExtent();
		PluginManager<GraphStorageBuilder> mgrGraphStorageBuilders = PluginManager.getPluginManager(GraphStorageBuilder.class);

		if (config.getExtStorages() != null) {
			storageBuilders = mgrGraphStorageBuilders.createInstances(config.getExtStorages());
		}

		PluginManager<GraphBuilder> mgrGraphBuilders = PluginManager.getPluginManager(GraphBuilder.class);
		if (config.getGraphBuilders() != null) {
			graphBuilders = mgrGraphBuilders.createInstances(config.getGraphBuilders());
		}

		maximumSpeedLowerBound = config.getMaximumSpeedLowerBound();
	}

	public void init(GraphHopper gh) {
		if (graphBuilders != null && !graphBuilders.isEmpty()) {
			for(GraphBuilder builder : graphBuilders) {
				try {
					builder.init(gh);
				} catch(Exception ex) {
					LOGGER.warning(ex.getMessage());
				}
			}
		}
	}

	public void initArrays() {
		if (storageBuilders != null && !storageBuilders.isEmpty()) {
			arrStorageBuilders = new GraphStorageBuilder[storageBuilders.size()];
			arrStorageBuilders = storageBuilders.toArray(arrStorageBuilders);
		}
		if (graphBuilders != null && !graphBuilders.isEmpty()) {
			arrGraphBuilders = new GraphBuilder[graphBuilders.size()];
			arrGraphBuilders = graphBuilders.toArray(arrGraphBuilders);
		}
	}

	public List<GraphStorageBuilder> getStorageBuilders()
	{
		return storageBuilders;
	}

	public void processWay(ReaderWay way)  {
		try {
			if (arrStorageBuilders != null) {
				for (GraphStorageBuilder builder: arrStorageBuilders) {
					builder.processWay(way);
				}
			}
		} catch(Exception ex) {
			LOGGER.warning(ex.getMessage() + ". Way id = " + way.getId());
		}
	}

	/**
	 * Pass the way read along with its geometry (a LineString) to the graph storage builders.
	 *
	 * @param way		The OSM data for the way (including tags)
	 * @param coords	Coordinates of the linestring
	 * @param nodeTags  Tags for nodes found on the way
	 */
<<<<<<< HEAD
	public void processWay(ReaderWay way, Coordinate[] coords, Map<Integer, Map<String, String>> nodeTags) {
		try {
			if (arrStorageBuilders != null) {
				for (GraphStorageBuilder builder: arrStorageBuilders) {
					builder.processWay(way, coords, nodeTags);
=======
	public void processWay(ReaderWay way, Coordinate[] coords, HashMap<Integer, HashMap<String, String>> nodeTags, Coordinate[] allCoordinates) {
		try {
			if (arrStorageBuilders != null) {
				int nStorages = arrStorageBuilders.length;
				if (nStorages > 0) {
					for (int i = 0; i < nStorages; ++i) {
						if (trafficArrStorageBuilderLocation == -1  && arrStorageBuilders[i].getName().equals(HereTrafficGraphStorageBuilder.BUILDER_NAME)){
							trafficArrStorageBuilderLocation = i;
						}
						arrStorageBuilders[i].processWay(way, coords, nodeTags);
					}
					if (trafficArrStorageBuilderLocation >= 0){
						arrStorageBuilders[trafficArrStorageBuilderLocation].processWay(way, allCoordinates, nodeTags);
					}
>>>>>>> 5b3fe629
				}
			}
		} catch(Exception ex) {
			LOGGER.warning(ex.getMessage() + ". Way id = " + way.getId());
		}
	}

	public void processEdge(ReaderWay way, EdgeIteratorState edge) {
		if (arrStorageBuilders != null) {
			for (GraphStorageBuilder builder: arrStorageBuilders) {
				builder.processEdge(way, edge);
			}
		}
	}

	public void processEdge(ReaderWay way, EdgeIteratorState edge, Coordinate[] coords) {
		if(arrStorageBuilders != null) {
			for (GraphStorageBuilder builder: arrStorageBuilders) {
				builder.processEdge(way, edge, coords);
			}
		}
	}

	public boolean createEdges(DataReaderContext readerCntx, ReaderWay way, LongArrayList osmNodeIds, IntsRef wayFlags, List<EdgeIteratorState> createdEdges) throws Exception {
		boolean res = false;
		if (arrGraphBuilders != null) {
			for (GraphBuilder builder: arrGraphBuilders) {
				res |= builder.createEdges(readerCntx, way, osmNodeIds, wayFlags, createdEdges);
			}
		}
		return res;
	}

	public boolean isValidPoint(double x, double y) {
		if (bbox == null)
			return true;
		else
			return bbox.contains(x, y);
	}

	public void finish() {
		if (arrStorageBuilders != null) {
			for (GraphStorageBuilder builder: arrStorageBuilders) {
				builder.finish();
			}
		}
	}

	public double getMaximumSpeedLowerBound(){
		return maximumSpeedLowerBound;
	}
}<|MERGE_RESOLUTION|>--- conflicted
+++ resolved
@@ -38,12 +38,8 @@
 	private GraphBuilder[] arrGraphBuilders;
 	private List<GraphStorageBuilder> storageBuilders;
 	private GraphStorageBuilder[] arrStorageBuilders;
-<<<<<<< HEAD
+	private int trafficArrStorageBuilderLocation = -1;
 	private final double maximumSpeedLowerBound;
-=======
-	private int trafficArrStorageBuilderLocation = -1;
-	private double maximumSpeedLowerBound;
->>>>>>> 5b3fe629
 
 	public GraphProcessContext(RouteProfileConfiguration config) throws Exception {
 		bbox = config.getExtent();
@@ -108,14 +104,7 @@
 	 * @param coords	Coordinates of the linestring
 	 * @param nodeTags  Tags for nodes found on the way
 	 */
-<<<<<<< HEAD
-	public void processWay(ReaderWay way, Coordinate[] coords, Map<Integer, Map<String, String>> nodeTags) {
-		try {
-			if (arrStorageBuilders != null) {
-				for (GraphStorageBuilder builder: arrStorageBuilders) {
-					builder.processWay(way, coords, nodeTags);
-=======
-	public void processWay(ReaderWay way, Coordinate[] coords, HashMap<Integer, HashMap<String, String>> nodeTags, Coordinate[] allCoordinates) {
+	public void processWay(ReaderWay way, Coordinate[] coords, Map<Integer, Map<String, String>> nodeTags, Coordinate[] allCoordinates) {
 		try {
 			if (arrStorageBuilders != null) {
 				int nStorages = arrStorageBuilders.length;
@@ -129,7 +118,6 @@
 					if (trafficArrStorageBuilderLocation >= 0){
 						arrStorageBuilders[trafficArrStorageBuilderLocation].processWay(way, allCoordinates, nodeTags);
 					}
->>>>>>> 5b3fe629
 				}
 			}
 		} catch(Exception ex) {
