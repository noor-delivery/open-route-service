/*  This file is part of Openrouteservice.
 *
 *  Openrouteservice is free software; you can redistribute it and/or modify it under the terms of the 
 *  GNU Lesser General Public License as published by the Free Software Foundation; either version 2.1 
 *  of the License, or (at your option) any later version.

 *  This library is distributed in the hope that it will be useful, but WITHOUT ANY WARRANTY; 
 *  without even the implied warranty of MERCHANTABILITY or FITNESS FOR A PARTICULAR PURPOSE. 
 *  See the GNU Lesser General Public License for more details.

 *  You should have received a copy of the GNU Lesser General Public License along with this library; 
 *  if not, see <https://www.gnu.org/licenses/>.  
 */
package org.heigit.ors.routing;

import com.graphhopper.util.Helper;
import com.vividsolutions.jts.geom.Coordinate;

import org.heigit.ors.common.DistanceUnit;
import org.heigit.ors.services.ServiceRequest;

import java.util.ArrayList;
import java.util.List;

public class RoutingRequest extends ServiceRequest {
    public static final String ATTR_DETOURFACTOR = "detourfactor";

    private Coordinate[] coordinates;
	private RouteSearchParameters searchParameters;
	private DistanceUnit units = DistanceUnit.METERS;
	private String language = "en";
	private String geometryFormat = "encodedpolyline";
	private boolean geometrySimplify = false;
	private RouteInstructionsFormat instructionsFormat = RouteInstructionsFormat.TEXT;
	private boolean includeInstructions = true;
	private boolean includeElevation = false;
	private boolean includeGeometry = true;
	private boolean includeManeuvers = false;
    private boolean includeRoundaboutExits = false;
	private String[] attributes = null;
    private int extraInfo;
    private int locationIndex = -1;
    private boolean continueStraight = false;
	private List<Integer> skipSegments = new ArrayList<>();
	private boolean includeCountryInfo = false;
	private double userSpeed;

	private String responseFormat = "json";

	public RoutingRequest()
	{
		searchParameters = new RouteSearchParameters();
	}

	public Coordinate[] getCoordinates() {
		return coordinates;
	}
	
	public Coordinate getDestination()
	{
		return coordinates[coordinates.length - 1];
	}

	public void setCoordinates(Coordinate[] coordinates) {
		this.coordinates = coordinates;
	}

	public RouteSearchParameters getSearchParameters() {
		return searchParameters;
	}

	public void setSearchParameters(RouteSearchParameters searchParameters) {
		this.searchParameters = searchParameters;
	}

	public boolean getIncludeInstructions() {
		return includeInstructions;
	}

	public void setIncludeInstructions(boolean includeInstructions) {
		this.includeInstructions = includeInstructions;
	}

	public DistanceUnit getUnits() {
		return units;
	}

	public void setUnits(DistanceUnit units) {
		this.units = units;
	}

	public String getGeometryFormat() {
		return geometryFormat;
	}

	public void setGeometryFormat(String geometryFormat) {
		this.geometryFormat = geometryFormat;
	}

	public boolean getGeometrySimplify() { return geometrySimplify; }

	public void setGeometrySimplify(boolean geometrySimplify) { this.geometrySimplify = geometrySimplify; }

	public String getLanguage() {
		return language;
	}

	public void setLanguage(String language) {
		this.language = language;
	}

	public RouteInstructionsFormat getInstructionsFormat() {
		return instructionsFormat;
	}

	public void setInstructionsFormat(RouteInstructionsFormat format) {
		instructionsFormat = format;
	}

	public int getExtraInfo() {
		return extraInfo;
	}

	public void setExtraInfo(int extraInfo) {
		this.extraInfo = extraInfo;
	}

	public boolean getIncludeElevation() {
		return includeElevation;
	}

	public void setIncludeElevation(boolean includeElevation) {
		this.includeElevation = includeElevation;
	}

	public boolean getIncludeGeometry() {
		return includeGeometry;
	}

	public void setIncludeGeometry(boolean includeGeometry) {
		this.includeGeometry = includeGeometry;
	}

	public String[] getAttributes() {
		return attributes;
	}

	public void setAttributes(String[] attributes) {
		this.attributes = attributes;
	}
	
	public boolean hasAttribute(String attr) {
		if (attributes == null || attr == null)
			return false;

		for (String attribute : attributes)
			if (attr.equalsIgnoreCase(attribute))
				return true;

		return false;
	}

	public int getLocationIndex() {
		return locationIndex;
	}

	public void setLocationIndex(int locationIndex) {
		this.locationIndex = locationIndex;
	}

	public boolean getIncludeManeuvers() {
		return includeManeuvers;
	}

	public void setIncludeManeuvers(boolean includeManeuvers) {
		this.includeManeuvers = includeManeuvers;
	}

	public boolean getContinueStraight() {
		return continueStraight;
	}

	public void setContinueStraight(boolean continueStraight) {
		this.continueStraight = continueStraight;
	}

	public boolean getIncludeRoundaboutExits() {
		return includeRoundaboutExits;
	}

	public void setIncludeRoundaboutExits(boolean includeRoundaboutExits) {
		this.includeRoundaboutExits = includeRoundaboutExits;
	}

	public boolean isValid() {
		return coordinates != null;
	}

	public List<Integer> getSkipSegments() {
		return skipSegments;
	}

	public void setSkipSegments(List<Integer> skipSegments) {
		this.skipSegments = skipSegments;
	}

	public boolean getIncludeCountryInfo() {
		return includeCountryInfo;
	}

	public void setIncludeCountryInfo(boolean includeCountryInfo) {
		this.includeCountryInfo = includeCountryInfo;
	}

<<<<<<< HEAD
	public void setUserSpeed(double userSpeed){this.userSpeed = userSpeed;}

	public double getUserSpeed(){return userSpeed;}

=======
	public void setResponseFormat(String responseFormat) {
		if (!Helper.isEmpty(responseFormat)) {
			this.responseFormat = responseFormat;
		}
	}

	public String getResponseFormat() {
		return this.responseFormat;
	}
>>>>>>> bd6f27ee
}<|MERGE_RESOLUTION|>--- conflicted
+++ resolved
@@ -212,12 +212,10 @@
 		this.includeCountryInfo = includeCountryInfo;
 	}
 
-<<<<<<< HEAD
 	public void setUserSpeed(double userSpeed){this.userSpeed = userSpeed;}
 
 	public double getUserSpeed(){return userSpeed;}
 
-=======
 	public void setResponseFormat(String responseFormat) {
 		if (!Helper.isEmpty(responseFormat)) {
 			this.responseFormat = responseFormat;
@@ -226,6 +224,5 @@
 
 	public String getResponseFormat() {
 		return this.responseFormat;
-	}
->>>>>>> bd6f27ee
+	}\
 }