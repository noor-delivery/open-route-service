--- conflicted
+++ resolved
@@ -24,7 +24,6 @@
 import org.heigit.ors.routing.RoutingProfileType;
 
 public class RouteProfileConfiguration {
-<<<<<<< HEAD
 	private String name = "";
 	private boolean enabled = true;
 	private String profiles = ""; // comma separated
@@ -55,46 +54,6 @@
 	private boolean interpolateBridgesAndTunnels = true;
 	private int maximumSnappingRadius = 350;
 
-	private Envelope extent;
-	private boolean hasMaximumSnappingRadius = false;
-
-	private int locationIndexResolution = 500;
-	private int locationIndexSearchIterations = 4;
-
-	private double maximumSpeedLowerBound = 80;
-
-	private int trafficExpirationMin = 15;
-=======
-    private String name = "";
-    private boolean enabled = true;
-    private String profiles = ""; // comma separated
-    private String graphPath;
-    private Map<String, Map<String, String>> extStorages;
-    private Map<String, Map<String, String>> graphBuilders;
-    private Double maximumDistance = 0.0;
-    private Double maximumDistanceDynamicWeights = 0.0;
-    private Double maximumDistanceAvoidAreas = 0.0;
-    private Double maximumDistanceAlternativeRoutes = 0.0;
-    private Double maximumDistanceRoundTripRoutes = 0.0;
-    private Integer maximumWayPoints = 0;
-    private boolean instructions = true;
-    private boolean optimize = false;
-
-    private int encoderFlagsSize = 4;
-    private String encoderOptions = null;
-
-    private Config isochronePreparationOpts;
-    private Config preparationOpts;
-    private Config executionOpts;
-
-    private String elevationProvider = null;
-    private String elevationCachePath = null;
-    private String elevationDataAccess = "MMAP";
-    private boolean elevationCacheClear = true;
-    private boolean elevationSmoothing = true;
-    private boolean interpolateBridgesAndTunnels = true;
-    private int maximumSnappingRadius = 350;
-
     private Envelope extent;
     private boolean hasMaximumSnappingRadius = false;
 
@@ -105,11 +64,10 @@
 
     private int trafficExpirationMin = 15;
 
+	private int maximumVisitedNodesPT = 1000000;
+
     private boolean turnCostEnabled = false;
 	private boolean enforceTurnCosts = false;
->>>>>>> 5baf15df
-
-	private int maximumVisitedNodesPT = 1000000;
 
 	public RouteProfileConfiguration() {
 		extStorages = new HashMap<>();
@@ -153,18 +111,13 @@
 
         extent = rpc.extent;
 
-<<<<<<< HEAD
-		trafficExpirationMin = rpc.trafficExpirationMin;
+        maximumSpeedLowerBound = rpc.maximumSpeedLowerBound;
+
+        trafficExpirationMin = rpc.trafficExpirationMin;
 
 		gtfsFile = rpc.gtfsFile;
 		maximumVisitedNodesPT = rpc.maximumVisitedNodesPT;
 	}
-=======
-        maximumSpeedLowerBound = rpc.maximumSpeedLowerBound;
->>>>>>> 5baf15df
-
-        trafficExpirationMin = rpc.trafficExpirationMin;
-    }
 
     private static boolean hasTurnCosts(String encoderOptions) {
         for (String option : encoderOptions.split("\\|")) {
@@ -458,7 +411,6 @@
 		this.trafficExpirationMin = trafficExpirationMin;
 	}
 
-<<<<<<< HEAD
 	public int getTrafficExpirationMin() {
 		return this.trafficExpirationMin;
 	}
@@ -478,9 +430,4 @@
 	public void setMaximumVisitedNodesPT(int maximumVisitedNodesPT) {
 		this.maximumVisitedNodesPT = maximumVisitedNodesPT;
 	}
-=======
-    public int getTrafficExpirationMin() {
-        return this.trafficExpirationMin;
-    }
->>>>>>> 5baf15df
 }