package org.heigit.ors.routing.graphhopper.extensions.storages;

import com.graphhopper.routing.util.FlagEncoder;
import com.graphhopper.storage.DataAccess;
import com.graphhopper.storage.Directory;
import com.graphhopper.storage.Graph;
import com.graphhopper.storage.GraphExtension;

/**
 * Simple storage designed to hold edgeID - direction - speed
 * Speeds should be in kph
 * Indexed by edgeIds
 *
 * @author Hendrik Leuschner
 */
public class SpeedStorage implements GraphExtension {
    private static final long BYTE_COUNT = 2; //One byte for forward speed, one byte for backward speed.
    private static final long BYTE_POS_SPEED = 0;
    private static final long BYTE_POS_SPEED_REVERSE = 1;
    protected DataAccess speedData;
    protected int edgeCount;
    protected FlagEncoder flagEncoder;

    public SpeedStorage(FlagEncoder flagEncoder) {
        this.flagEncoder = flagEncoder;
    }

    // TODO: how to deal with @Override
    public void init(Graph graph, Directory directory) {
        this.speedData = directory.find("ext_speeds_" + this.flagEncoder.toString());
    }

    // TODO: how to deal with @Override
    public boolean loadExisting() {
        if (!speedData.loadExisting())
            return false;
        this.edgeCount = speedData.getHeader(0);
        return true;
    }

    @Override
    public void flush() {
        // TODO: not implemented yet
    }

    /**
     * Creates the storage and defaults all values to Byte.MIN_VALUE
     *
     * @param edgeCount
     * @return The storage
     */
    // TODO: how to deal with @Override
    public SpeedStorage create(long edgeCount) {
        speedData.create(BYTE_COUNT * edgeCount);
        for (int i = 0; i < edgeCount; i++) {
            this.setSpeed(i, false, Byte.MIN_VALUE);
            this.setSpeed(i, true, Byte.MIN_VALUE);
        }
        return this;
    }

    public void setSpeed(int edgeId, boolean reverse, byte speed) {
        checkEdgeInBounds(edgeId);
        speedData.setBytes(BYTE_COUNT * edgeId + (reverse ? BYTE_POS_SPEED_REVERSE : BYTE_POS_SPEED), new byte[]{speed}, 1);
    }

    public void setSpeed(int edgeId, boolean reverse, int speed){
        if(speed > Byte.MAX_VALUE || speed < Byte.MIN_VALUE)
            throw new IllegalArgumentException("Speed value " + speed + " out of range: " + Byte.MIN_VALUE + " to " + Byte.MAX_VALUE);
        this.setSpeed(edgeId, reverse, (byte) speed);
    }

    public int getSpeed(int edgeId, boolean reverse) {
        checkEdgeInBounds(edgeId);
        byte[] speedByte = new byte[1];
        speedData.getBytes(BYTE_COUNT * edgeId + (reverse ? BYTE_POS_SPEED_REVERSE : BYTE_POS_SPEED), speedByte, 1);
        return speedByte[0];
    }

    public boolean hasSpeed(int edgeId, boolean reverse) {
        return this.getSpeed(edgeId, reverse) != Byte.MIN_VALUE;
    }

    @Override
    public void close() {
        speedData.close();
    }

    @Override
    public boolean isClosed() {
        return speedData.isClosed();
    }

<<<<<<< HEAD
    // TODO: @Override
    public long getCapacity() {
        return speedData.getCapacity();
=======
    @Override
    public void flush() {
        speedData.flush();
>>>>>>> 545482e5
    }

    protected void checkEdgeInBounds(int edgeId) {
        if (edgeId >= speedData.getCapacity() / BYTE_COUNT) {
            speedData.ensureCapacity(edgeId * BYTE_COUNT);
        }
    }
}<|MERGE_RESOLUTION|>--- conflicted
+++ resolved
@@ -36,11 +36,6 @@
             return false;
         this.edgeCount = speedData.getHeader(0);
         return true;
-    }
-
-    @Override
-    public void flush() {
-        // TODO: not implemented yet
     }
 
     /**
@@ -91,15 +86,9 @@
         return speedData.isClosed();
     }
 
-<<<<<<< HEAD
-    // TODO: @Override
-    public long getCapacity() {
-        return speedData.getCapacity();
-=======
     @Override
     public void flush() {
         speedData.flush();
->>>>>>> 545482e5
     }
 
     protected void checkEdgeInBounds(int edgeId) {
