/*  This file is part of Openrouteservice.
 *
 *  Openrouteservice is free software; you can redistribute it and/or modify it under the terms of the
 *  GNU Lesser General Public License as published by the Free Software Foundation; either version 2.1
 *  of the License, or (at your option) any later version.

 *  This library is distributed in the hope that it will be useful, but WITHOUT ANY WARRANTY;
 *  without even the implied warranty of MERCHANTABILITY or FITNESS FOR A PARTICULAR PURPOSE.
 *  See the GNU Lesser General Public License for more details.

 *  You should have received a copy of the GNU Lesser General Public License along with this library;
 *  if not, see <https://www.gnu.org/licenses/>.
 */
package org.heigit.ors.routing;

import com.graphhopper.util.Helper;
import com.vividsolutions.jts.geom.Geometry;
import com.vividsolutions.jts.geom.MultiPolygon;
import com.vividsolutions.jts.geom.Polygon;
import org.heigit.ors.api.requests.routing.RouteRequest;
import org.heigit.ors.api.requests.routing.RouteRequestOptions;
import org.heigit.ors.common.StatusCode;
import org.heigit.ors.config.AppConfig;
import org.heigit.ors.exceptions.InternalServerException;
import org.heigit.ors.exceptions.ParameterValueException;
import org.heigit.ors.exceptions.StatusCodeException;
import org.heigit.ors.exceptions.UnknownParameterValueException;
import org.heigit.ors.geojson.GeometryJSON;
import org.heigit.ors.routing.graphhopper.extensions.HeavyVehicleAttributes;
import org.heigit.ors.routing.graphhopper.extensions.VehicleLoadCharacteristicsFlags;
import org.heigit.ors.routing.graphhopper.extensions.WheelchairTypesEncoder;
import org.heigit.ors.routing.graphhopper.extensions.reader.borders.CountryBordersReader;
import org.heigit.ors.routing.parameters.ProfileParameters;
import org.heigit.ors.routing.parameters.VehicleParameters;
import org.heigit.ors.routing.parameters.WheelchairParameters;
import org.heigit.ors.routing.pathprocessors.BordersExtractor;
import org.heigit.ors.util.GeomUtility;
import org.heigit.ors.util.StringUtility;
import org.json.JSONArray;
import org.json.JSONObject;

import java.text.ParseException;
import java.time.LocalDateTime;
import java.util.Iterator;

/**
 * This class is used to store the search/calculation Parameters to calculate the desired Route/Isochrones etc…
 * It can be called from any class and the values be set according to the needs of the route calculation.
 */
public class RouteSearchParameters {

    public static final String KEY_AVOID_COUNTRIES = "avoid_countries";
    public static final String KEY_AVOID_BORDERS = "avoid_borders";
    public static final String KEY_PROFILE_PARAMS = "profile_params";
    public static final String KEY_AVOID_FEATURES = "avoid_features";
    public static final String KEY_AVOID_POLYGONS = "avoid_polygons";
    public static final String KEY_ALTERNATIVE_ROUTES_WEIGHT_FACTOR = "alternative_routes_weight_factor";
    public static final String KEY_ALTERNATIVE_ROUTES_SHARE_FACTOR = "alternative_routes_share_factor";
    private int profileType;
    private int weightingMethod = WeightingMethod.FASTEST;
    private Boolean considerTurnRestrictions = false;
    private Polygon[] avoidAreas;
    private int avoidFeaturesTypes;
    private int vehicleType = HeavyVehicleAttributes.UNKNOWN;
    private ProfileParameters profileParams;
    private WayPointBearing[] bearings = null;
    private double[] maxRadiuses;
    private boolean flexibleMode = false;
    private boolean optimized = true;
    private int extraInfo;
    private boolean suppressWarnings = false;

    private int[] avoidCountries = null;
    private BordersExtractor.Avoid avoidBorders = BordersExtractor.Avoid.NONE;

    private int alternativeRoutesCount = -1;
    private double alternativeRoutesWeightFactor = 1.4;
    private double alternativeRoutesShareFactor = 0.6;

    private float roundTripLength = -1;
    private int roundTripPoints = 2;
    private long roundTripSeed = -1;

    private double maximumSpeed;
    private boolean hasMaximumSpeed = false;

    private String options;

<<<<<<< HEAD
    private boolean turnRestrictions=false;
=======
    private LocalDateTime departure;
    private LocalDateTime arrival;
>>>>>>> 0a9eb6ab

    public int getProfileType() {
        return profileType;
    }

    public void setProfileType(int profileType) throws Exception {
        if (profileType == RoutingProfileType.UNKNOWN)
            throw new Exception("Routing profile is unknown.");

        this.profileType = profileType;
    }

    public int getWeightingMethod() {
        return weightingMethod;
    }

    public void setWeightingMethod(int weightingMethod) {
        this.weightingMethod = weightingMethod;
    }

    public Polygon[] getAvoidAreas() {
        return avoidAreas;
    }

    public void setAvoidAreas(Polygon[] avoidAreas) {
        this.avoidAreas = avoidAreas;
    }

    public boolean hasAvoidAreas() {
        return avoidAreas != null && avoidAreas.length > 0;
    }

    public int getAvoidFeatureTypes() {
        return avoidFeaturesTypes;
    }

    public void setAvoidFeatureTypes(int avoidFeatures) {
        avoidFeaturesTypes = avoidFeatures;
    }

    public boolean hasAvoidFeatures() {
        return avoidFeaturesTypes > 0;
    }

    public int[] getAvoidCountries() {
        return avoidCountries;
    }

    public void setAvoidCountries(int[] avoidCountries) {
        this.avoidCountries = avoidCountries;
    }

    public boolean hasAvoidCountries() {
        return avoidCountries != null && avoidCountries.length > 0;
    }

    public boolean hasAvoidBorders() {
        return avoidBorders != BordersExtractor.Avoid.NONE;
    }

    public void setAvoidBorders(BordersExtractor.Avoid avoidBorders) {
        this.avoidBorders = avoidBorders;
    }

    public BordersExtractor.Avoid getAvoidBorders() {
        return avoidBorders;
    }

    public Boolean getConsiderTurnRestrictions() {
        return considerTurnRestrictions;
    }

    public void setConsiderTurnRestrictions(Boolean considerTurnRestrictions) {
        this.considerTurnRestrictions = considerTurnRestrictions;
    }

    public int getVehicleType() {
        return vehicleType;
    }

    public void setVehicleType(int vehicleType) {
        this.vehicleType = vehicleType;
    }

    public int getAlternativeRoutesCount() {
        return alternativeRoutesCount;
    }

    public void setAlternativeRoutesCount(int alternativeRoutesCount) {
        this.alternativeRoutesCount = alternativeRoutesCount;
    }

    public double getAlternativeRoutesWeightFactor() {
        return alternativeRoutesWeightFactor;
    }

    public void setAlternativeRoutesWeightFactor(double alternativeRoutesWeightFactor) {
        this.alternativeRoutesWeightFactor = alternativeRoutesWeightFactor;
    }

    public double getAlternativeRoutesShareFactor() {
        return alternativeRoutesShareFactor;
    }

    public void setAlternativeRoutesShareFactor(double alternativeRoutesShareFactor) {
        this.alternativeRoutesShareFactor = alternativeRoutesShareFactor;
    }

    public int getExtraInfo() {
        return extraInfo;
    }

    public void setExtraInfo(int extraInfo) {
        this.extraInfo = extraInfo;
    }

    public boolean getSuppressWarnings() {
        return suppressWarnings;
    }

    public void setSuppressWarnings(boolean suppressWarnings) {
        this.suppressWarnings = suppressWarnings;
    }

    public String getOptions() {
        return options;
    }

    public void setOptions(String options) throws Exception {
        if (options == null)
            return;

        this.options = StringUtility.trim(options, '\"');
        JSONObject json;
        try {
            json = new JSONObject(this.options);
        } catch (Exception ex) {
            throw new ParseException(ex.getMessage(), 0);
        }

        if (json.has(KEY_AVOID_FEATURES)) {
            String keyValue = json.getString(KEY_AVOID_FEATURES);
            if (!Helper.isEmpty(keyValue)) {
                String[] avoidFeatures = keyValue.split("\\|");
                if (avoidFeatures.length > 0) {
                    int flags = 0;
                    for (String featName : avoidFeatures) {
                        if (featName != null) {
                            int flag = AvoidFeatureFlags.getFromString(featName);
                            if (flag == 0)
                                throw new UnknownParameterValueException(RoutingErrorCodes.INVALID_PARAMETER_VALUE, KEY_AVOID_FEATURES, featName);

                            if (!AvoidFeatureFlags.isValid(profileType, flag))
                                throw new ParameterValueException(RoutingErrorCodes.INVALID_PARAMETER_VALUE, KEY_AVOID_FEATURES, featName);

                            flags |= flag;
                        }
                    }
                    if (flags != 0)
                        avoidFeaturesTypes = flags;
                }
            }
        }

        if (json.has(KEY_AVOID_COUNTRIES)) {
            String keyValue = json.getString(KEY_AVOID_COUNTRIES);
            if (!Helper.isEmpty(keyValue)) {
                String[] countries = keyValue.split("\\|");
                if (countries.length > 0) {
                    this.avoidCountries = new int[countries.length];
                    for (int i = 0; i < countries.length; i++) {
                        try {
                            this.avoidCountries[i] = Integer.parseInt(countries[i]);
                        } catch (NumberFormatException nfe) {
                            // Check if ISO-3166-1 Alpha-2 / Alpha-3 code
                            int countryId = CountryBordersReader.getCountryIdByISOCode(countries[i]);
                            if (countryId > 0) {
                                this.avoidCountries[i] = countryId;
                            } else {
                                throw new ParameterValueException(RoutingErrorCodes.INVALID_PARAMETER_VALUE, KEY_AVOID_COUNTRIES, countries[i]);
                            }
                        }
                    }
                }
            }
        }

        if (json.has(KEY_AVOID_BORDERS)) {
            String keyValue = json.getString(KEY_AVOID_BORDERS);
            if (!Helper.isEmpty(keyValue)) {
                if (keyValue.equals("controlled")) {
                    avoidBorders = BordersExtractor.Avoid.CONTROLLED;
                } else if (keyValue.equals("all")) {
                    avoidBorders = BordersExtractor.Avoid.ALL;
                } else {
                    throw new ParameterValueException(RoutingErrorCodes.INVALID_PARAMETER_VALUE, KEY_AVOID_BORDERS, keyValue);
                }
            }
        }

        if (json.has(KEY_PROFILE_PARAMS) && profileType == RoutingProfileType.DRIVING_CAR) {
            throw new ParameterValueException(RoutingErrorCodes.INVALID_PARAMETER_VALUE, KEY_PROFILE_PARAMS);
        } else if (json.has(KEY_PROFILE_PARAMS)) {
            JSONObject jProfileParams = json.getJSONObject(KEY_PROFILE_PARAMS);
            JSONObject jRestrictions = null;

            if (jProfileParams.has("restrictions"))
                jRestrictions = jProfileParams.getJSONObject("restrictions");

            if (RoutingProfileType.isHeavyVehicle(profileType)) {
                VehicleParameters vehicleParams = new VehicleParameters();

                if (json.has("vehicle_type")) {
                    String type = json.getString("vehicle_type");
                    this.vehicleType = HeavyVehicleAttributes.getFromString(type);

                    // Since 4.2, all restrictions are packed in its own element
                    if (jRestrictions == null)
                        jRestrictions = jProfileParams;

                    if (jRestrictions.has("length"))
                        vehicleParams.setLength(jRestrictions.getDouble("length"));

                    if (jRestrictions.has("width"))
                        vehicleParams.setWidth(jRestrictions.getDouble("width"));

                    if (jRestrictions.has("height"))
                        vehicleParams.setHeight(jRestrictions.getDouble("height"));

                    if (jRestrictions.has("weight"))
                        vehicleParams.setWeight(jRestrictions.getDouble("weight"));

                    if (jRestrictions.has("axleload"))
                        vehicleParams.setAxleload(jRestrictions.getDouble("axleload"));

                    int loadCharacteristics = 0;
                    if (jRestrictions.has("hazmat") && jRestrictions.getBoolean("hazmat"))
                        loadCharacteristics |= VehicleLoadCharacteristicsFlags.HAZMAT;

                    if (loadCharacteristics != 0)
                        vehicleParams.setLoadCharacteristics(loadCharacteristics);
                }

                profileParams = vehicleParams;
            } else if (profileType == RoutingProfileType.WHEELCHAIR) {
                WheelchairParameters wheelchairParams = new WheelchairParameters();

                // Since 4.2, all restrictions are packed in its own element
                if (jRestrictions == null)
                    jRestrictions = jProfileParams;

                if (jRestrictions.has("surface_type"))
                    wheelchairParams.setSurfaceType(WheelchairTypesEncoder.getSurfaceType(jRestrictions.getString("surface_type")));

                if (jRestrictions.has("track_type"))
                    wheelchairParams.setTrackType(WheelchairTypesEncoder.getTrackType(jRestrictions.getString("track_type")));

                if (jRestrictions.has("smoothness_type"))
                    wheelchairParams.setSmoothnessType(WheelchairTypesEncoder.getSmoothnessType(jRestrictions.getString("smoothness_type")));

                if (jRestrictions.has("maximum_sloped_kerb"))
                    wheelchairParams.setMaximumSlopedKerb((float) jRestrictions.getDouble("maximum_sloped_kerb"));

                if (jRestrictions.has("maximum_incline"))
                    wheelchairParams.setMaximumIncline((float) jRestrictions.getDouble("maximum_incline"));

                if (jRestrictions.has("minimum_width")) {
                    wheelchairParams.setMinimumWidth((float) jRestrictions.getDouble("minimum_width"));
                }

                profileParams = wheelchairParams;
            } else
                profileParams = new ProfileParameters();

            processWeightings(jProfileParams, profileParams);
        }

        if (json.has(KEY_AVOID_POLYGONS)) {
            JSONObject jFeature = (JSONObject) json.get(KEY_AVOID_POLYGONS);

            Geometry geom = null;
            try {
                geom = GeometryJSON.parse(jFeature);
            } catch (Exception ex) {
                throw new ParameterValueException(RoutingErrorCodes.INVALID_JSON_FORMAT, KEY_AVOID_POLYGONS);
            }

            if (geom instanceof Polygon) {
                avoidAreas = new Polygon[]{(Polygon) geom};
            } else if (geom instanceof MultiPolygon) {
                MultiPolygon multiPoly = (MultiPolygon) geom;
                avoidAreas = new Polygon[multiPoly.getNumGeometries()];
                for (int i = 0; i < multiPoly.getNumGeometries(); i++)
                    avoidAreas[i] = (Polygon) multiPoly.getGeometryN(i);
            } else {
                throw new ParameterValueException(RoutingErrorCodes.INVALID_PARAMETER_VALUE, KEY_AVOID_POLYGONS);
            }

            String paramMaxAvoidPolygonArea = AppConfig.getGlobal().getRoutingProfileParameter(RoutingProfileType.getName(profileType), "maximum_avoid_polygon_area");
            String paramMaxAvoidPolygonExtent = AppConfig.getGlobal().getRoutingProfileParameter(RoutingProfileType.getName(profileType), "maximum_avoid_polygon_extent");
            double areaLimit = StringUtility.isNullOrEmpty(paramMaxAvoidPolygonArea) ? 0 : Double.parseDouble(paramMaxAvoidPolygonArea);
            double extentLimit = StringUtility.isNullOrEmpty(paramMaxAvoidPolygonExtent) ? 0 : Double.parseDouble(paramMaxAvoidPolygonExtent);
            for (Polygon avoidArea : avoidAreas) {
                try {
                    if (areaLimit > 0) {
                        long area = Math.round(GeomUtility.getArea(avoidArea, true));
                        if (area > areaLimit) {
                            throw new StatusCodeException(StatusCode.BAD_REQUEST, RoutingErrorCodes.INVALID_PARAMETER_VALUE, String.format("The area of a polygon to avoid must not exceed %s square meters.", areaLimit));
                        }
                    }
                    if (extentLimit > 0) {
                        long extent = Math.round(GeomUtility.calculateMaxExtent(avoidArea));
                        if (extent > extentLimit) {
                            throw new StatusCodeException(StatusCode.BAD_REQUEST, RoutingErrorCodes.INVALID_PARAMETER_VALUE, String.format("The extent of a polygon to avoid must not exceed %s meters.", extentLimit));
                        }
                    }
                } catch (InternalServerException e) {
                    throw new ParameterValueException(RoutingErrorCodes.INVALID_PARAMETER_VALUE, RouteRequestOptions.PARAM_AVOID_POLYGONS);
                }
            }
        }

        if (json.has("alternative_routes_count")) {
            try {
                alternativeRoutesCount = json.getInt("alternative_routes_count");
            } catch (Exception ex) {
                throw new ParameterValueException(RoutingErrorCodes.INVALID_PARAMETER_FORMAT, "alternative_routes", json.getString("alternative_routes"));
            }
            String paramMaxAlternativeRoutesCount = AppConfig.getGlobal().getRoutingProfileParameter(RoutingProfileType.getName(profileType), "maximum_alternative_routes");
            int countLimit = StringUtility.isNullOrEmpty(paramMaxAlternativeRoutesCount) ? 0 : Integer.parseInt(paramMaxAlternativeRoutesCount);
            if (countLimit > 0 && alternativeRoutesCount > countLimit) {
                throw new ParameterValueException(RoutingErrorCodes.INVALID_PARAMETER_VALUE, RouteRequest.PARAM_ALTERNATIVE_ROUTES, Integer.toString(alternativeRoutesCount), "The target alternative routes count has to be equal to or less than " + paramMaxAlternativeRoutesCount);
            }
            if (json.has(KEY_ALTERNATIVE_ROUTES_WEIGHT_FACTOR)) {
                try {
                    alternativeRoutesWeightFactor = json.getDouble(KEY_ALTERNATIVE_ROUTES_WEIGHT_FACTOR);
                } catch (Exception ex) {
                    throw new ParameterValueException(RoutingErrorCodes.INVALID_PARAMETER_FORMAT, KEY_ALTERNATIVE_ROUTES_WEIGHT_FACTOR, json.getString(KEY_ALTERNATIVE_ROUTES_WEIGHT_FACTOR));
                }
            }
            if (json.has(KEY_ALTERNATIVE_ROUTES_SHARE_FACTOR)) {
                try {
                    alternativeRoutesShareFactor = json.getDouble(KEY_ALTERNATIVE_ROUTES_SHARE_FACTOR);
                } catch (Exception ex) {
                    throw new ParameterValueException(RoutingErrorCodes.INVALID_PARAMETER_FORMAT, KEY_ALTERNATIVE_ROUTES_SHARE_FACTOR, json.getString(KEY_ALTERNATIVE_ROUTES_SHARE_FACTOR));
                }
            }
        }
    }

    private void processWeightings(JSONObject json, ProfileParameters profileParams) throws Exception {
        if (json != null && json.has("weightings")) {
            JSONObject jWeightings = json.getJSONObject("weightings");
            JSONArray jNames = jWeightings.names();

            if (jNames == null)
                return;

            for (int i = 0; i < jNames.length(); i++) {
                String name = jNames.getString(i);
                ProfileWeighting pw = new ProfileWeighting(name);

                JSONObject jw = jWeightings.getJSONObject(name);
                Iterator<String> keys = jw.keys();
                while (keys.hasNext()) {
                    String key = keys.next();
                    pw.addParameter(key, jw.optString(key));
                }

                profileParams.add(pw);
            }
        }
    }

    public boolean hasParameters(Class<?> value) {
        if (profileParams == null)
            return false;

        return profileParams.getClass() == value;
    }

    public ProfileParameters getProfileParameters() {
        return profileParams;
    }

    public void setProfileParams(ProfileParameters profileParams) {
        this.profileParams = profileParams;
    }

    public boolean getFlexibleMode() {
        return flexibleMode;
    }

    public void setFlexibleMode(boolean flexibleMode) {
        this.flexibleMode = flexibleMode;
    }

    public boolean getOptimized() {
        return optimized;
    }

    public void setOptimized(boolean optimized) {
        this.optimized = optimized;
    }

    public double[] getMaximumRadiuses() {
        return maxRadiuses;
    }

    public void setMaximumRadiuses(double[] maxRadiuses) {
        this.maxRadiuses = maxRadiuses;
    }

    public WayPointBearing[] getBearings() {
        return bearings;
    }

    public void setBearings(WayPointBearing[] bearings) {
        this.bearings = bearings;
    }

    public boolean hasBearings() {
        return bearings != null && bearings.length > 0;
    }

    public void setRoundTripLength(float length) {
        roundTripLength = length;
    }

    public float getRoundTripLength() {
        return roundTripLength;
    }

    public void setRoundTripPoints(int points) {
        roundTripPoints = points;
    }

    public int getRoundTripPoints() {
        return roundTripPoints;
    }

    public void setRoundTripSeed(long seed) {
        roundTripSeed = seed;
    }

    public long getRoundTripSeed() {
        return roundTripSeed;
    }

    public double getMaximumSpeed() {
        return maximumSpeed;
    }

    public void setMaximumSpeed(double maximumSpeed) {
        this.maximumSpeed = maximumSpeed;
        hasMaximumSpeed = true;
    }

    public boolean hasMaximumSpeed() {
        return hasMaximumSpeed;
    }

    public boolean isProfileTypeDriving() {
        return RoutingProfileType.isDriving(this.getProfileType());
    }

    public boolean isProfileTypeHeavyVehicle() {
        return RoutingProfileType.isHeavyVehicle(this.getProfileType());
    }

    public void setTurnRestrictions(boolean turnRestrictions){ this.turnRestrictions = turnRestrictions;}

    public boolean getTurnRestrictions(){ return turnRestrictions; }

    public boolean  hasTurnRestrictions(){ return turnRestrictions; }

    public boolean requiresDynamicPreprocessedWeights() {
        return hasAvoidAreas()
            || hasAvoidFeatures()
            || hasAvoidBorders()
            || hasAvoidCountries()
            || getConsiderTurnRestrictions()
            || isProfileTypeHeavyVehicle() && getVehicleType() > 0
            || isProfileTypeDriving() && hasParameters(VehicleParameters.class)
            || hasMaximumSpeed();
    }

    /**
     * Check if the request is compatible with preprocessed graphs
     */
    public boolean requiresFullyDynamicWeights() {
        return hasAvoidAreas()
                || hasBearings()
                || (getProfileParameters() != null && getProfileParameters().hasWeightings());
    }

    // time-dependent stuff
    public LocalDateTime getDeparture() {
        return departure;
    }

    public void setDeparture(LocalDateTime departure) {
        this.departure = departure;
    }

    public boolean hasDeparture() {
        return departure!=null;
    }

    public LocalDateTime getArrival() {
        return arrival;
    }

    public void setArrival(LocalDateTime arrival) {
        this.arrival = arrival;
    }

    public boolean hasArrival() { return arrival!=null; }

    public boolean isTimeDependent() {
        return (hasDeparture() || hasArrival());
    }
}<|MERGE_RESOLUTION|>--- conflicted
+++ resolved
@@ -86,12 +86,8 @@
 
     private String options;
 
-<<<<<<< HEAD
-    private boolean turnRestrictions=false;
-=======
     private LocalDateTime departure;
     private LocalDateTime arrival;
->>>>>>> 0a9eb6ab
 
     public int getProfileType() {
         return profileType;
@@ -562,12 +558,6 @@
         return RoutingProfileType.isHeavyVehicle(this.getProfileType());
     }
 
-    public void setTurnRestrictions(boolean turnRestrictions){ this.turnRestrictions = turnRestrictions;}
-
-    public boolean getTurnRestrictions(){ return turnRestrictions; }
-
-    public boolean  hasTurnRestrictions(){ return turnRestrictions; }
-
     public boolean requiresDynamicPreprocessedWeights() {
         return hasAvoidAreas()
             || hasAvoidFeatures()
