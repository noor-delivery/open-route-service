--- conflicted
+++ resolved
@@ -30,17 +30,12 @@
 	public static final String KEY_SLOPED_KERB = "sloped_kerb";
 	public static final String KEY_KERB_HEIGHT = "kerb:height";
 	public static final String KEY_FOOTWAY = "footway";
-<<<<<<< HEAD
 	public static final String SW_VAL_RIGHT = "right";
 	public static final String SW_VAL_LEFT = "left";
-=======
-	public static final String KEY_RIGHT = "right";
-	public static final String KEY_LEFT = "left";
 	public static final String KEY_BOTH = "both";
 	public static final String KEY_SIDEWALK_BOTH = "sidewalk:both:";
 	public static final String KEY_FOOTWAY_BOTH = "footway:both:";
 	public static final String KEY_CURB_HEIGHT = "curb:height";
->>>>>>> 38020690
 
 	public enum Side {
 		LEFT,
@@ -264,17 +259,10 @@
 		if (way.hasTag("sidewalk")) {
 			String sw = way.getTag("sidewalk");
 			switch (sw) {
-<<<<<<< HEAD
 				case SW_VAL_LEFT:
 					hasLeftSidewalk = true;
 					break;
 				case SW_VAL_RIGHT:
-=======
-				case KEY_LEFT:
-					hasLeftSidewalk = true;
-					break;
-				case KEY_RIGHT:
->>>>>>> 38020690
 					hasRightSidewalk = true;
 					break;
 				case KEY_BOTH:
@@ -376,11 +364,7 @@
 		};
 		String[] explicitKerbTags = new String[] {
 				KEY_KERB_HEIGHT,
-<<<<<<< HEAD
-				"curb:height"
-=======
 				KEY_CURB_HEIGHT
->>>>>>> 38020690
 		};
 
 		int height = calcSingleKerbHeightFromTagList(assumedKerbTags, -1);
@@ -569,7 +553,6 @@
 		// Check for if we have specified which side the processing is for
         if(way.hasTag("ors-sidewalk-side")) {
 		    String side = way.getTag("ors-sidewalk-side");
-<<<<<<< HEAD
 		    if(side.equals(SW_VAL_LEFT)) {
 				// Only get the attributes for the left side
 				at = getAttributes(SW_VAL_LEFT);
@@ -577,15 +560,6 @@
             }
             if(side.equals(SW_VAL_RIGHT)) {
 		    	at = getAttributes(SW_VAL_RIGHT);
-=======
-		    if(side.equals(KEY_LEFT)) {
-				// Only get the attributes for the left side
-				at = getAttributes(KEY_LEFT);
-				at.setSide(WheelchairAttributes.Side.LEFT);
-            }
-            if(side.equals(KEY_RIGHT)) {
-		    	at = getAttributes(KEY_RIGHT);
->>>>>>> 38020690
 		    	at.setSide(WheelchairAttributes.Side.RIGHT);
 			}
         } else {
@@ -714,17 +688,10 @@
 
 		// Now get the specific items
 		switch(side) {
-<<<<<<< HEAD
 			case SW_VAL_LEFT:
 				at = at.merge(wheelchairAttributesLeftSide);
 				break;
 			case SW_VAL_RIGHT:
-=======
-			case KEY_LEFT:
-				at = at.merge(wheelchairAttributesLeftSide);
-				break;
-			case KEY_RIGHT:
->>>>>>> 38020690
 				at = at.merge(wheelchairAttributesRightSide);
 				break;
 			default:
