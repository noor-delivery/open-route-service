/*
 * This file is part of Openrouteservice.
 *
 * Openrouteservice is free software; you can redistribute it and/or modify it under the terms of the
 * GNU Lesser General Public License as published by the Free Software Foundation; either version 2.1
 * of the License, or (at your option) any later version.
 *
 * This library is distributed in the hope that it will be useful, but WITHOUT ANY WARRANTY;
 * without even the implied warranty of MERCHANTABILITY or FITNESS FOR A PARTICULAR PURPOSE.
 * See the GNU Lesser General Public License for more details.
 *
 * You should have received a copy of the GNU Lesser General Public License along with this library;
 * if not, see <https://www.gnu.org/licenses/>.
 */

package org.heigit.ors.routing.graphhopper.extensions.flagencoders;

import com.graphhopper.routing.util.TransportationMode;
import com.graphhopper.util.PMap;

public class PedestrianFlagEncoder extends FootFlagEncoder {

    public PedestrianFlagEncoder(PMap properties) {
        this((int) properties.getLong("speedBits", 4),
                properties.getDouble("speedFactor", 1));
<<<<<<< HEAD
        this.blockFords(properties.getBool("block_fords", true));
=======
        setProperties(properties);
>>>>>>> 006eb0ad
    }

    private PedestrianFlagEncoder(int speedBits, double speedFactor) {
        super(speedBits, speedFactor);

        suitableSacScales.add("hiking");
    }

    @Override
    public String toString() {
        return FlagEncoderNames.PEDESTRIAN_ORS;
    }
}<|MERGE_RESOLUTION|>--- conflicted
+++ resolved
@@ -15,7 +15,6 @@
 
 package org.heigit.ors.routing.graphhopper.extensions.flagencoders;
 
-import com.graphhopper.routing.util.TransportationMode;
 import com.graphhopper.util.PMap;
 
 public class PedestrianFlagEncoder extends FootFlagEncoder {
@@ -23,11 +22,7 @@
     public PedestrianFlagEncoder(PMap properties) {
         this((int) properties.getLong("speedBits", 4),
                 properties.getDouble("speedFactor", 1));
-<<<<<<< HEAD
-        this.blockFords(properties.getBool("block_fords", true));
-=======
         setProperties(properties);
->>>>>>> 006eb0ad
     }
 
     private PedestrianFlagEncoder(int speedBits, double speedFactor) {
