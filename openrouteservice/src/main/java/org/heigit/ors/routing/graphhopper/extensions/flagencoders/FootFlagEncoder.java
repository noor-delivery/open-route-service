--- conflicted
+++ resolved
@@ -17,14 +17,7 @@
 
 import com.graphhopper.reader.ReaderRelation;
 import com.graphhopper.reader.ReaderWay;
-<<<<<<< HEAD
-import com.graphhopper.routing.ev.DecimalEncodedValue;
-import com.graphhopper.routing.ev.EncodedValue;
-import com.graphhopper.routing.ev.UnsignedDecimalEncodedValue;
-=======
-import com.graphhopper.routing.profiles.*;
-import com.graphhopper.routing.util.EncodedValueOld;
->>>>>>> 006eb0ad
+import com.graphhopper.routing.ev.*;
 import com.graphhopper.routing.util.EncodingManager;
 import com.graphhopper.routing.util.PriorityCode;
 import com.graphhopper.routing.util.TransportationMode;
@@ -65,10 +58,7 @@
     Set<String> usableSidewalkValues = new HashSet<>(5);
     Set<String> noSidewalkValues = new HashSet<>(5);
     protected DecimalEncodedValue priorityWayEncoder;
-<<<<<<< HEAD
     protected DecimalEncodedValue priorityRelationEnc;
-=======
-    protected EncodedValueOld relationCodeEncoder;
 
     private BooleanEncodedValue conditionalAccessEncoder;
 
@@ -78,11 +68,10 @@
 
     protected void setProperties(PMap properties, boolean blockFords) {
         this.properties = properties;
-        this.setBlockFords(properties.getBool("block_fords", blockFords));
-    }
-
-
->>>>>>> 006eb0ad
+        this.blockFords(properties.getBool("block_fords", blockFords));
+    }
+
+
     FootFlagEncoder(int speedBits, double speedFactor) {
         super(speedBits, speedFactor, 0);
         restrictions.addAll(Arrays.asList("foot", "access"));
@@ -174,56 +163,12 @@
         registerNewEncodedValue.add(avgSpeedEnc = new UnsignedDecimalEncodedValue(getKey(prefix, "average_speed"), speedBits, speedFactor, false));
         priorityWayEncoder = new UnsignedDecimalEncodedValue(getKey(prefix, FlagEncoderKeys.PRIORITY_KEY), 4, PriorityCode.getFactor(1), false);
         registerNewEncodedValue.add(priorityWayEncoder);
-<<<<<<< HEAD
         priorityRelationEnc = new UnsignedDecimalEncodedValue(getKey(prefix, "relation_code"), 4, PriorityCode.getFactor(1), false);
         registerNewEncodedValue.add(priorityRelationEnc);
-=======
         if (properties.getBool(ConditionalEdges.ACCESS, false)) {
             conditionalAccessEncoder = new SimpleBooleanEncodedValue(EncodingManager.getKey(prefix, ConditionalEdges.ACCESS), true);
             registerNewEncodedValue.add(conditionalAccessEncoder);
         }
-    }
-
-    @Override
-    public int defineRelationBits(int index, int shift) {
-        relationCodeEncoder = new EncodedValueOld("RelationCode", shift, 3, 1, 0, 7);
-        return shift + relationCodeEncoder.getBits();
-    }
-
-    /**
-     * Foot flag encoder does not provide any turn cost / restrictions
-     */
-    @Override
-    public int defineTurnBits(int index, int shift) {
-        return shift;
-    }
-
-    /**
-     * Foot flag encoder does not provide any turn cost / restrictions
-     * <p>
-     *
-     * @return <code>false</code>
-     */
-    @Override
-    public boolean isTurnRestricted(long flags) {
-        return false;
-    }
-
-    /**
-     * Foot flag encoder does not provide any turn cost / restrictions
-     * <p>
-     *
-     * @return 0
-     */
-    @Override
-    public double getTurnCost(long flag) {
-        return 0;
-    }
-
-    @Override
-    public long getTurnFlags(boolean restricted, double costs) {
-        return 0;
->>>>>>> 006eb0ad
     }
 
     @Override
@@ -294,13 +239,10 @@
             } else {
                 avgSpeedEnc.setDecimal(false, edgeFlags, MEAN_SPEED);
             }
-<<<<<<< HEAD
-=======
             accessEnc.setBool(false, edgeFlags, true);
             accessEnc.setBool(true, edgeFlags, true);
             if (access.isConditional() && conditionalAccessEncoder!=null)
                 conditionalAccessEncoder.setBool(false, edgeFlags, true);
->>>>>>> 006eb0ad
         } else {
             double ferrySpeed = ferrySpeedCalc.getSpeed(way);
             setSpeed(false, edgeFlags, ferrySpeed);
