/*  This file is part of Openrouteservice.
 *
 *  Openrouteservice is free software; you can redistribute it and/or modify it under the terms of the 
 *  GNU Lesser General Public License as published by the Free Software Foundation; either version 2.1 
 *  of the License, or (at your option) any later version.

 *  This library is distributed in the hope that it will be useful, but WITHOUT ANY WARRANTY; 
 *  without even the implied warranty of MERCHANTABILITY or FITNESS FOR A PARTICULAR PURPOSE. 
 *  See the GNU Lesser General Public License for more details.

 *  You should have received a copy of the GNU Lesser General Public License along with this library; 
 *  if not, see <https://www.gnu.org/licenses/>.  
 */
package org.heigit.ors.routing.graphhopper.extensions.weighting;

import com.graphhopper.routing.weighting.AbstractAdjustedWeighting;
import com.graphhopper.routing.weighting.Weighting;
import com.graphhopper.util.EdgeIteratorState;

<<<<<<< HEAD
public class AdditionWeighting extends AbstractWeighting {
	private final Weighting superWeighting;
	private final Weighting[] weightings;
=======
public class AdditionWeighting extends AbstractAdjustedWeighting {
	private Weighting[] weightings;
>>>>>>> 7409d548

    public AdditionWeighting(Weighting[] weightings, Weighting superWeighting) {
        super(superWeighting);
        this.weightings = weightings.clone();
    }
    
    @Override
    public double calcWeight(EdgeIteratorState edgeState, boolean reverse, int prevOrNextEdgeId, long edgeEnterTime) {
        double sumOfWeights = 0;
		for (Weighting w:weightings) {
			sumOfWeights += w.calcWeight(edgeState, reverse, prevOrNextEdgeId);
		}
    	return superWeighting.calcWeight(edgeState, reverse, prevOrNextEdgeId, edgeEnterTime) * sumOfWeights;
    }

	@Override
	public String getName() {
		return "addition";
	}

	@Override
	public int hashCode() {
		return ("AddWeighting" + this).hashCode();
	}

	@Override
	public boolean equals(Object obj) {
		if (obj == null)
			return false;
		if (getClass() != obj.getClass())
			return false;
		final AdditionWeighting other = (AdditionWeighting) obj;
		return toString().equals(other.toString());
	}
}<|MERGE_RESOLUTION|>--- conflicted
+++ resolved
@@ -17,14 +17,8 @@
 import com.graphhopper.routing.weighting.Weighting;
 import com.graphhopper.util.EdgeIteratorState;
 
-<<<<<<< HEAD
-public class AdditionWeighting extends AbstractWeighting {
-	private final Weighting superWeighting;
-	private final Weighting[] weightings;
-=======
 public class AdditionWeighting extends AbstractAdjustedWeighting {
 	private Weighting[] weightings;
->>>>>>> 7409d548
 
     public AdditionWeighting(Weighting[] weightings, Weighting superWeighting) {
         super(superWeighting);
