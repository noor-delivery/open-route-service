--- conflicted
+++ resolved
@@ -618,12 +618,8 @@
             EdgeFilter edgeFilter = DefaultEdgeFilter.allEdges(flagEncoder);
             int weightingMethod = req.getWeightingMethod() == WeightingMethod.UNKNOWN ? WeightingMethod.RECOMMENDED : req.getWeightingMethod();
             setWeighting(hintsMap, weightingMethod, req.getProfileType(), false);
-<<<<<<< HEAD
             Graph graph;
-=======
-            Graph graph = null;
             Weighting weighting = new ORSWeightingFactory().createWeighting(hintsMap, flagEncoder, gh.getGraphHopperStorage());
->>>>>>> bd489ef9
             if (!req.getFlexibleMode() && gh.getCHFactoryDecorator().isEnabled() && gh.getCHFactoryDecorator().getCHProfileStrings().contains(hintsMap.getWeighting())) {
                 hintsMap.setVehicle(encoderName);
                 graph = gh.getGraphHopperStorage().getCHGraph(((PrepareContractionHierarchies) gh.getAlgorithmFactory(hintsMap)).getCHProfile());
