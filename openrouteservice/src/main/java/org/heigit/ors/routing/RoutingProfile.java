/*  This file is part of Openrouteservice.
 *
 *  Openrouteservice is free software; you can redistribute it and/or modify it under the terms of the
 *  GNU Lesser General Public License as published by the Free Software Foundation; either version 2.1
 *  of the License, or (at your option) any later version.

 *  This library is distributed in the hope that it will be useful, but WITHOUT ANY WARRANTY;
 *  without even the implied warranty of MERCHANTABILITY or FITNESS FOR A PARTICULAR PURPOSE.
 *  See the GNU Lesser General Public License for more details.

 *  You should have received a copy of the GNU Lesser General Public License along with this library;
 *  if not, see <https://www.gnu.org/licenses/>.
 */
package org.heigit.ors.routing;

import com.graphhopper.GHRequest;
import com.graphhopper.GHResponse;
import com.graphhopper.GraphHopper;
import com.graphhopper.routing.ch.PrepareContractionHierarchies;
import com.graphhopper.routing.profiles.EncodedValue;
import com.graphhopper.routing.util.*;
import com.graphhopper.routing.weighting.Weighting;
import com.graphhopper.storage.Graph;
import com.graphhopper.storage.GraphHopperStorage;
import com.graphhopper.storage.StorableProperties;
import com.graphhopper.util.CmdArgs;
import com.graphhopper.util.Helper;
import com.graphhopper.util.PMap;
import com.graphhopper.util.Parameters;
import com.graphhopper.util.shapes.BBox;
import com.graphhopper.util.shapes.GHPoint;
import com.typesafe.config.Config;
import com.vividsolutions.jts.geom.Coordinate;
import org.apache.commons.io.FileUtils;
import org.apache.log4j.Logger;
import org.heigit.ors.exceptions.InternalServerException;
import org.heigit.ors.exceptions.StatusCodeException;
import org.heigit.ors.isochrones.*;
import org.heigit.ors.isochrones.statistics.StatisticsProvider;
import org.heigit.ors.isochrones.statistics.StatisticsProviderConfiguration;
import org.heigit.ors.isochrones.statistics.StatisticsProviderFactory;
import org.heigit.ors.mapmatching.MapMatcher;
import org.heigit.ors.mapmatching.RouteSegmentInfo;
import org.heigit.ors.mapmatching.hmm.HiddenMarkovMapMatcher;
import org.heigit.ors.matrix.*;
import org.heigit.ors.matrix.algorithms.MatrixAlgorithm;
import org.heigit.ors.matrix.algorithms.MatrixAlgorithmFactory;
import org.heigit.ors.routing.configuration.RouteProfileConfiguration;
import org.heigit.ors.routing.graphhopper.extensions.*;
import org.heigit.ors.routing.graphhopper.extensions.storages.GraphStorageUtils;
import org.heigit.ors.routing.graphhopper.extensions.storages.builders.BordersGraphStorageBuilder;
import org.heigit.ors.routing.graphhopper.extensions.storages.builders.GraphStorageBuilder;
import org.heigit.ors.routing.graphhopper.extensions.util.ORSPMap;
import org.heigit.ors.routing.graphhopper.extensions.util.ORSParameters;
import org.heigit.ors.routing.parameters.ProfileParameters;
import org.heigit.ors.routing.parameters.VehicleParameters;
import org.heigit.ors.routing.parameters.WheelchairParameters;
import org.heigit.ors.routing.pathprocessors.ORSPathProcessorFactory;
import org.heigit.ors.services.isochrones.IsochronesServiceSettings;
import org.heigit.ors.services.matrix.MatrixServiceSettings;
import org.heigit.ors.util.DebugUtility;
import org.heigit.ors.util.RuntimeUtility;
import org.heigit.ors.util.StringUtility;
import org.heigit.ors.util.TimeUtility;

import java.io.File;
import java.nio.file.Files;
import java.nio.file.Path;
import java.nio.file.Paths;
import java.text.SimpleDateFormat;
import java.util.*;

/**
 * This class generates {@link RoutingProfile} classes and is used by mostly all service classes e.g.
 * <p>
 * {@link org.heigit.ors.services.isochrones.requestprocessors.json.JsonIsochronesRequestProcessor}
 * <p>
 * {@link RoutingProfileManager} etc.
 *
 * @author Openrouteserviceteam
 * @author Julian Psotta, julian@openrouteservice.org
 */
public class RoutingProfile {
    private static final Logger LOGGER = Logger.getLogger(RoutingProfile.class);
    private static final String KEY_CUSTOM_WEIGHTINGS = "custom_weightings";
    private static final String VAL_SHORTEST = "shortest";
    private static final String VAL_FASTEST = "fastest";
    private static final String VAL_TD_FASTEST = "td_fastest";
    private static final String VAL_RECOMMENDED = "recommended";
    private static final String VAL_RECOMMENDED_PREF = "recommended_pref";
    private static final String KEY_WEIGHTING = "weighting";
    private static final String KEY_WEIGHTING_METHOD = "weighting_method";
    private static final String KEY_CH_DISABLE = "ch.disable";
    private static final String KEY_LM_DISABLE = "lm.disable";
    private static final String KEY_CORE_DISABLE = "core.disable";
    private static final String KEY_PREPARE_CH_WEIGHTINGS = "prepare.ch.weightings";
    private static final String KEY_PREPARE_LM_WEIGHTINGS = "prepare.lm.weightings";
    private static final String KEY_PREPARE_CORE_WEIGHTINGS = "prepare.core.weightings";
    private static final String KEY_PREPARE_FASTISOCHRONE_WEIGHTINGS = "prepare.fastisochrone.weightings";
    private static final String KEY_METHODS_CH = "methods.ch";
    private static final String VAL_ENABLED = "enabled";
    private static final String KEY_THREADS = "threads";
    private static final String KEY_WEIGHTINGS = "weightings";
    private static final String KEY_MAXCELLNODES = "maxcellnodes";
    private static final String KEY_METHODS_LM = "methods.lm";
    private static final String KEY_LANDMARKS = "landmarks";
    private static final String KEY_METHODS_CORE = "methods.core";
    private static final String KEY_METHODS_FASTISOCHRONE = "methods.fastisochrone";
    private static final String KEY_DISABLING_ALLOWED = "disabling_allowed";
    private static final String KEY_ACTIVE_LANDMARKS = "active_landmarks";
    private static final String KEY_TOTAL_POP = "total_pop";
    private static final String KEY_TOTAL_AREA_KM = "total_area_km";
    private static final String KEY_ASTARBI = Parameters.Algorithms.ASTAR_BI;
    private static final int KEY_FLEX_STATIC = 0;
    private static final int KEY_FLEX_PREPROCESSED = 1;
    private static final int KEY_FLEX_FULLY = 2;
<<<<<<< HEAD
    private static final String KEY_TURN_RESTRICTIONS = "turn_restrictions";
=======
    private static final int KEY_FLEX_TIMEDEPENDENT = 3;
>>>>>>> 0a9eb6ab
    private static int profileIdentifier = 0;
    private static final Object lockObj = new Object();

    private ORSGraphHopper mGraphHopper;
    private Integer[] mRoutePrefs;
    private Integer mUseCounter;
    private boolean mUpdateRun;
    private MapMatcher mMapMatcher;

    private RouteProfileConfiguration config;
    private String astarApproximation;
    private Double astarEpsilon;

    public RoutingProfile(String osmFile, RouteProfileConfiguration rpc, RoutingProfileLoadContext loadCntx) throws Exception {
        mRoutePrefs = rpc.getProfilesTypes();
        mUseCounter = 0;

        mGraphHopper = initGraphHopper(osmFile, rpc, loadCntx);

        config = rpc;

        Config optsExecute = config.getExecutionOpts();
        if (optsExecute != null) {
            if (optsExecute.hasPath("methods.astar.approximation"))
                astarApproximation = optsExecute.getString("methods.astar.approximation");
            if (optsExecute.hasPath("methods.astar.epsilon"))
                astarEpsilon = Double.parseDouble(optsExecute.getString("methods.astar.epsilon"));
        }
    }

    public static ORSGraphHopper initGraphHopper(String osmFile, RouteProfileConfiguration config, RoutingProfileLoadContext loadCntx) throws Exception {
        CmdArgs args = createGHSettings(osmFile, config);

        int profileId = 0;
        synchronized (lockObj) {
            profileIdentifier++;
            profileId = profileIdentifier;
        }

        long startTime = System.currentTimeMillis();

        if (LOGGER.isInfoEnabled()) {
            LOGGER.info(String.format("[%d] Profiles: '%s', location: '%s'.", profileId, config.getProfiles(), config.getGraphPath()));
        }

        GraphProcessContext gpc = new GraphProcessContext(config);

        ORSGraphHopper gh = new ORSGraphHopper(gpc);

        ORSDefaultFlagEncoderFactory flagEncoderFactory = new ORSDefaultFlagEncoderFactory();
        gh.setFlagEncoderFactory(flagEncoderFactory);

        ORSEdgeFilterFactory edgeFilterFactory = new ORSEdgeFilterFactory();
        gh.setEdgeFilterFactory(edgeFilterFactory);

        ORSPathProcessorFactory pathProcessorFactory = new ORSPathProcessorFactory();
        gh.setPathProcessorFactory(pathProcessorFactory);

        gh.init(args);

        // MARQ24: make sure that we only use ONE instance of the ElevationProvider across the multiple vehicle profiles
        // so the caching for elevation data will/can be reused across different vehicles. [the loadCntx is a single
        // Object that will shared across the (potential) multiple running instances]
        if(loadCntx.getElevationProvider() != null) {
            if (args.has("graph.elevation.provider")) {
                gh.setElevationProvider(loadCntx.getElevationProvider());
            }
        }else {
            loadCntx.setElevationProvider(gh.getElevationProvider());
        }
        gh.setGraphStorageFactory(new ORSGraphStorageFactory(gpc.getStorageBuilders()));
        gh.setWeightingFactory(new ORSWeightingFactory());

        gh.importOrLoad();

        // store CountryBordersReader for later use
        for (GraphStorageBuilder builder : gpc.getStorageBuilders()) {
            if (builder.getName().equals(BordersGraphStorageBuilder.BUILDER_NAME)) {
                pathProcessorFactory.setCountryBordersReader(((BordersGraphStorageBuilder) builder).getCbReader());
            }
        }

        if (LOGGER.isInfoEnabled()) {
            EncodingManager encodingMgr = gh.getEncodingManager();
            GraphHopperStorage ghStorage = gh.getGraphHopperStorage();
            // MARQ24 MOD START
            // Same here as for the 'gh.getCapacity()' below - the 'encodingMgr.getUsedBitsForFlags()' method requires
            // the EncodingManager to be patched - and this is ONLY required for this logging line... which is IMHO
            // not worth it (and since we are not sharing FlagEncoders for mutiple vehicles this info is anyhow
            // obsolete
            LOGGER.info(String.format("[%d] FlagEncoders: %s, bits used [UNKNOWN]/%d.", profileId, encodingMgr.fetchEdgeEncoders().size(), encodingMgr.getBytesForFlags() * 8));
            // the 'getCapacity()' impl is the root cause of having a copy of the gh 'com.graphhopper.routing.lm.PrepareLandmarks'
            // class (to make the store) accessible (getLandmarkStorage()) - IMHO this is not worth it!
            // so gh.getCapacity() will be removed!
            LOGGER.info(String.format("[%d] Capacity: [UNKNOWN]. (edges - %s, nodes - %s)", profileId, ghStorage.getEdges(), ghStorage.getNodes()));
            // MARQ24 MOD END
            LOGGER.info(String.format("[%d] Total time: %s.", profileId, TimeUtility.getElapsedTime(startTime, true)));
            LOGGER.info(String.format("[%d] Finished at: %s.", profileId, new SimpleDateFormat("yyyy-MM-dd HH:mm:ss").format(new Date())));
            LOGGER.info("                              ");
        }

        // Make a stamp which help tracking any changes in the size of OSM file.
        File file = new File(osmFile);
        Path pathTimestamp = Paths.get(config.getGraphPath(), "stamp.txt");
        File file2 = pathTimestamp.toFile();
        if (!file2.exists())
            Files.write(pathTimestamp, Long.toString(file.length()).getBytes());

        return gh;
    }

    public long getCapacity() {
        GraphHopperStorage graph = mGraphHopper.getGraphHopperStorage();
        return graph.getCapacity() + GraphStorageUtils.getCapacity(graph.getExtension());
    }

    private static CmdArgs createGHSettings(String sourceFile, RouteProfileConfiguration config) {
        CmdArgs args = new CmdArgs();
        args.put("graph.dataaccess", "RAM_STORE");
        args.put("datareader.file", sourceFile);
        args.put("graph.location", config.getGraphPath());
        args.put("graph.bytes_for_flags", config.getEncoderFlagsSize());

        if (!config.getInstructions())
            args.put("instructions", false);
        if (config.getElevationProvider() != null && config.getElevationCachePath() != null) {
            args.put("graph.elevation.provider", StringUtility.trimQuotes(config.getElevationProvider()));
            args.put("graph.elevation.cache_dir", StringUtility.trimQuotes(config.getElevationCachePath()));
            args.put("graph.elevation.dataaccess", StringUtility.trimQuotes(config.getElevationDataAccess()));
            args.put("graph.elevation.clear", config.getElevationCacheClear());
            if (config.getInterpolateBridgesAndTunnels())
                args.put("graph.encoded_values", "road_environment");
            if (config.getElevationSmoothing())
                args.put("graph.elevation.smoothing", true);
        }

        boolean prepareCH = false;
        boolean prepareLM = false;
        boolean prepareCore = false;
        boolean prepareFI= false;

        args.put(KEY_PREPARE_CH_WEIGHTINGS, "no");
        args.put(KEY_PREPARE_LM_WEIGHTINGS, "no");
        args.put(KEY_PREPARE_CORE_WEIGHTINGS, "no");

        if (config.getIsochronePreparationOpts() != null) {
            Config fastisochroneOpts = config.getIsochronePreparationOpts();
            prepareFI = true;
            if (fastisochroneOpts.hasPath(VAL_ENABLED) || fastisochroneOpts.getBoolean(VAL_ENABLED)) {
                prepareFI = fastisochroneOpts.getBoolean(VAL_ENABLED);
                if (!prepareFI)
                    args.put(KEY_PREPARE_FASTISOCHRONE_WEIGHTINGS, "no");
                else
                    args.put(ORSParameters.FastIsochrone.PROFILE, config.getProfiles());
            }

            if (prepareFI) {
                if (fastisochroneOpts.hasPath(KEY_THREADS))
                    args.put("prepare.fastisochrone.threads", fastisochroneOpts.getInt(KEY_THREADS));
                if (fastisochroneOpts.hasPath(KEY_WEIGHTINGS))
                    args.put(KEY_PREPARE_FASTISOCHRONE_WEIGHTINGS, StringUtility.trimQuotes(fastisochroneOpts.getString(KEY_WEIGHTINGS)));
                if (fastisochroneOpts.hasPath(KEY_MAXCELLNODES))
                    args.put("prepare.fastisochrone.maxcellnodes", StringUtility.trimQuotes(fastisochroneOpts.getString(KEY_MAXCELLNODES)));
            }
        }

        if (config.getPreparationOpts() != null) {
            Config opts = config.getPreparationOpts();
            if (opts.hasPath("min_network_size"))
                args.put("prepare.min_network_size", opts.getInt("min_network_size"));
            if (opts.hasPath("min_one_way_network_size"))
                args.put("prepare.min_one_way_network_size", opts.getInt("min_one_way_network_size"));

            if (opts.hasPath("methods")) {
                if (opts.hasPath(KEY_METHODS_CH)) {
                    prepareCH = true;
                    Config chOpts = opts.getConfig(KEY_METHODS_CH);

                    if (chOpts.hasPath(VAL_ENABLED) || chOpts.getBoolean(VAL_ENABLED)) {
                        prepareCH = chOpts.getBoolean(VAL_ENABLED);
                        if (!prepareCH)
                            args.put(KEY_PREPARE_CH_WEIGHTINGS, "no");
                    }

                    if (prepareCH) {
                        if (chOpts.hasPath(KEY_THREADS))
                            args.put("prepare.ch.threads", chOpts.getInt(KEY_THREADS));
                        if (chOpts.hasPath(KEY_WEIGHTINGS))
                            args.put(KEY_PREPARE_CH_WEIGHTINGS, StringUtility.trimQuotes(chOpts.getString(KEY_WEIGHTINGS)));
                    }
                }

                if (opts.hasPath(KEY_METHODS_LM)) {
                    prepareLM = true;
                    Config lmOpts = opts.getConfig(KEY_METHODS_LM);

                    if (lmOpts.hasPath(VAL_ENABLED) || lmOpts.getBoolean(VAL_ENABLED)) {
                        prepareLM = lmOpts.getBoolean(VAL_ENABLED);
                        if (!prepareLM)
                            args.put(KEY_PREPARE_LM_WEIGHTINGS, "no");
                    }

                    if (prepareLM) {
                        if (lmOpts.hasPath(KEY_THREADS))
                            args.put("prepare.lm.threads", lmOpts.getInt(KEY_THREADS));
                        if (lmOpts.hasPath(KEY_WEIGHTINGS))
                            args.put(KEY_PREPARE_LM_WEIGHTINGS, StringUtility.trimQuotes(lmOpts.getString(KEY_WEIGHTINGS)));
                        if (lmOpts.hasPath(KEY_LANDMARKS))
                            args.put("prepare.lm.landmarks", lmOpts.getInt(KEY_LANDMARKS));
                    }
                }

                if (opts.hasPath(KEY_METHODS_CORE)) {
                    prepareCore = true;
                    Config coreOpts = opts.getConfig(KEY_METHODS_CORE);

                    if (coreOpts.hasPath(VAL_ENABLED) || coreOpts.getBoolean(VAL_ENABLED)) {
                        prepareCore = coreOpts.getBoolean(VAL_ENABLED);
                        if (!prepareCore)
                            args.put(KEY_PREPARE_CORE_WEIGHTINGS, "no");
                    }

                    if (prepareCore) {
                        if (coreOpts.hasPath(KEY_THREADS))
                            args.put("prepare.core.threads", coreOpts.getInt(KEY_THREADS));
                        if (coreOpts.hasPath(KEY_WEIGHTINGS))
                            args.put(KEY_PREPARE_CORE_WEIGHTINGS, StringUtility.trimQuotes(coreOpts.getString(KEY_WEIGHTINGS)));
                        if (coreOpts.hasPath("lmsets"))
                            args.put("prepare.corelm.lmsets", StringUtility.trimQuotes(coreOpts.getString("lmsets")));
                        if (coreOpts.hasPath(KEY_LANDMARKS))
                            args.put("prepare.corelm.landmarks", coreOpts.getInt(KEY_LANDMARKS));
                    }
                }
            }
        }

        if (config.getExecutionOpts() != null) {
            Config opts = config.getExecutionOpts();
            if (opts.hasPath(KEY_METHODS_CH)) {
                Config coreOpts = opts.getConfig(KEY_METHODS_CH);
                if (coreOpts.hasPath(KEY_DISABLING_ALLOWED))
                    args.put("routing.ch.disabling_allowed", coreOpts.getBoolean(KEY_DISABLING_ALLOWED));
            }
            if (opts.hasPath(KEY_METHODS_CORE)) {
                Config chOpts = opts.getConfig(KEY_METHODS_CORE);
                if (chOpts.hasPath(KEY_DISABLING_ALLOWED))
                    args.put("routing.core.disabling_allowed", chOpts.getBoolean(KEY_DISABLING_ALLOWED));
            }
            if (opts.hasPath(KEY_METHODS_LM)) {
                Config lmOpts = opts.getConfig(KEY_METHODS_LM);
                if (lmOpts.hasPath(KEY_DISABLING_ALLOWED))
                    args.put("routing.lm.disabling_allowed", lmOpts.getBoolean(KEY_DISABLING_ALLOWED));

                if (lmOpts.hasPath(KEY_ACTIVE_LANDMARKS))
                    args.put("routing.lm.active_landmarks", lmOpts.getInt(KEY_ACTIVE_LANDMARKS));
            }
            if (opts.hasPath("methods.corelm")) {
                Config lmOpts = opts.getConfig("methods.corelm");
                if (lmOpts.hasPath(KEY_DISABLING_ALLOWED))
                    args.put("routing.lm.disabling_allowed", lmOpts.getBoolean(KEY_DISABLING_ALLOWED));

                if (lmOpts.hasPath(KEY_ACTIVE_LANDMARKS))
                    args.put("routing.corelm.active_landmarks", lmOpts.getInt(KEY_ACTIVE_LANDMARKS));
            }
        }

        if (config.getOptimize() && !prepareCH)
            args.put("graph.do_sort", true);

        StringBuilder flagEncoders = new StringBuilder();
        String[] encoderOpts = !Helper.isEmpty(config.getEncoderOptions()) ? config.getEncoderOptions().split(",") : null;
        Integer[] profiles = config.getProfilesTypes();

        for (int i = 0; i < profiles.length; i++) {
            if (encoderOpts == null)
                flagEncoders.append(RoutingProfileType.getEncoderName(profiles[i]));
            else
                flagEncoders.append(RoutingProfileType.getEncoderName(profiles[i]) + "|" + encoderOpts[i]);
            if (i < profiles.length - 1)
                flagEncoders.append(",");
        }

        args.put("graph.flag_encoders", flagEncoders.toString().toLowerCase());

        args.put("index.high_resolution", config.getLocationIndexResolution());
        args.put("index.max_region_search", config.getLocationIndexSearchIterations());

        return args;
    }

    public ORSGraphHopper getGraphhopper() {
        return mGraphHopper;
    }

    public BBox getBounds() {
        return mGraphHopper.getGraphHopperStorage().getBounds();
    }

    public StorableProperties getGraphProperties() {
        return mGraphHopper.getGraphHopperStorage().getProperties();
    }

    public String getGraphLocation() {
        return mGraphHopper == null ? null : mGraphHopper.getGraphHopperStorage().getDirectory().toString();
    }

    public RouteProfileConfiguration getConfiguration() {
        return config;
    }

    public Integer[] getPreferences() {
        return mRoutePrefs;
    }

    public boolean hasCarPreferences() {
        for (int i = 0; i < mRoutePrefs.length; i++) {
            if (RoutingProfileType.isDriving(mRoutePrefs[i]))
                return true;
        }

        return false;
    }


    public boolean isCHEnabled() {
        return mGraphHopper != null && mGraphHopper.isCHEnabled();
    }

    public void close() {
        mGraphHopper.close();
    }

    private synchronized boolean isGHUsed() {
        return mUseCounter > 0;
    }

    private synchronized void beginUseGH() {
        mUseCounter++;
    }

    private synchronized void endUseGH() {
        mUseCounter--;
    }

    public void updateGH(GraphHopper gh) throws Exception {
        if (gh == null)
            throw new Exception("GraphHopper instance is null.");

        try {
            mUpdateRun = true;
            while (true) {
                if (!isGHUsed()) {
                    GraphHopper ghOld = mGraphHopper;

                    ghOld.close();
                    ghOld.clean();

                    gh.close();
                    // gh.clean(); // do not remove on-disk files, we need to
                    // copy them as follows

                    RuntimeUtility.clearMemory(LOGGER);

                    // Change the content of the graph folder
                    String oldLocation = ghOld.getGraphHopperLocation();
                    File dstDir = new File(oldLocation);
                    File srcDir = new File(gh.getGraphHopperLocation());
                    FileUtils.copyDirectory(srcDir, dstDir, true);
                    FileUtils.deleteDirectory(srcDir);

                    RoutingProfileLoadContext loadCntx = new RoutingProfileLoadContext();

                    mGraphHopper = initGraphHopper(ghOld.getDataReaderFile(), config, loadCntx);

                    loadCntx.releaseElevationProviderCacheAfterAllVehicleProfilesHaveBeenProcessed();

                    break;
                }

                Thread.sleep(2000);
            }
        } catch (Exception ex) {
            LOGGER.error(ex.getMessage());
        }

        mUpdateRun = false;
    }

    private void waitForUpdateCompletion() throws Exception {
        if (mUpdateRun) {
            long startTime = System.currentTimeMillis();

            while (mUpdateRun) {
                long curTime = System.currentTimeMillis();
                if (curTime - startTime > 600000) {
                    throw new Exception("The route profile is currently being updated.");
                }

                Thread.sleep(1000);
            }
        }
    }

    private static boolean supportWeightingMethod(int profileType) {
        return RoutingProfileType.isDriving(profileType) || RoutingProfileType.isCycling(profileType) || RoutingProfileType.isPedestrian(profileType);
    }

    /**
     * This function creates the actual {@link IsochroneMap}.
     * It is important, that whenever attributes contains pop_total it must also contain pop_area. If not the data won't be complete.
     * So the first step in the function is a checkup on that.
     *
     * @param parameters The input are {@link IsochroneSearchParameters}
     * @param attributes The input are a {@link String}[] holding the attributes if set
     * @return The return will be an {@link IsochroneMap}
     * @throws Exception
     */
    public IsochroneMap buildIsochrone(IsochroneSearchParameters parameters, String[] attributes) throws Exception {
        // Checkup for pop_total. If the value is set, pop_area must always be set here, if not already done so by the user.
        String[] tempAttributes;
        if (Arrays.toString(attributes).contains(KEY_TOTAL_POP.toLowerCase()) && !(Arrays.toString(attributes).contains(KEY_TOTAL_AREA_KM.toLowerCase()))) {
            tempAttributes = new String[attributes.length + 1];
            int i = 0;
            while (i < attributes.length) {
                String attribute = attributes[i];
                tempAttributes[i] = attribute;
                i++;
            }
            tempAttributes[i] = KEY_TOTAL_AREA_KM;
        } else if ((Arrays.toString(attributes).contains(KEY_TOTAL_AREA_KM.toLowerCase())) && (!Arrays.toString(attributes).contains(KEY_TOTAL_POP.toLowerCase()))) {
            tempAttributes = new String[attributes.length + 1];
            int i = 0;
            while (i < attributes.length) {
                String attribute = attributes[i];
                tempAttributes[i] = attribute;
                i++;
            }
            tempAttributes[i] = KEY_TOTAL_POP;
        } else {
            tempAttributes = attributes;
        }


        IsochroneMap result = null;
        waitForUpdateCompletion();

        beginUseGH();

        try {
            RouteSearchContext searchCntx = createSearchContext(parameters.getRouteParameters());

            IsochroneMapBuilderFactory isochroneMapBuilderFactory = new IsochroneMapBuilderFactory(searchCntx);
            result = isochroneMapBuilderFactory.buildMap(parameters);

            endUseGH();
        } catch (Exception ex) {
            endUseGH();

            LOGGER.error(ex);

            throw new InternalServerException(IsochronesErrorCodes.UNKNOWN, "Unable to build an isochrone map.");
        }

        if (tempAttributes != null && result.getIsochronesCount() > 0) {
            try {
                Map<StatisticsProviderConfiguration, List<String>> mapProviderToAttrs = new HashMap<>();
                for (String attr : tempAttributes) {
                    StatisticsProviderConfiguration provConfig = IsochronesServiceSettings.getStatsProviders().get(attr);

                    if (provConfig != null) {
                        if (mapProviderToAttrs.containsKey(provConfig)) {
                            List<String> attrList = mapProviderToAttrs.get(provConfig);
                            attrList.add(attr);
                        } else {
                            List<String> attrList = new ArrayList<>();
                            attrList.add(attr);
                            mapProviderToAttrs.put(provConfig, attrList);
                        }
                    }
                }

                for (Map.Entry<StatisticsProviderConfiguration, List<String>> entry : mapProviderToAttrs.entrySet()) {
                    StatisticsProviderConfiguration provConfig = entry.getKey();
                    StatisticsProvider provider = StatisticsProviderFactory.getProvider(provConfig.getName(), provConfig.getParameters());
                    String[] provAttrs = provConfig.getMappedProperties(entry.getValue());

                    for (Isochrone isochrone : result.getIsochrones()) {
                        double[] attrValues = provider.getStatistics(isochrone, provAttrs);
                        isochrone.setAttributes(entry.getValue(), attrValues, provConfig.getAttribution());
                    }
                }

            } catch (Exception ex) {
                LOGGER.error(ex);

                throw new InternalServerException(IsochronesErrorCodes.UNKNOWN, "Unable to compute isochrone attributes.");
            }
        }

        return result;
    }

    public MatrixResult computeMatrix(MatrixRequest req) throws Exception {
        MatrixResult mtxResult = null;

        GraphHopper gh = getGraphhopper();
        String encoderName = RoutingProfileType.getEncoderName(req.getProfileType());
        FlagEncoder flagEncoder = gh.getEncodingManager().getEncoder(encoderName);

        MatrixAlgorithm alg = MatrixAlgorithmFactory.createAlgorithm(req, gh);

        if (alg == null)
            throw new Exception("Unable to create an algorithm to for computing distance/duration matrix.");

        try {
            HintsMap hintsMap = new HintsMap();
            int weightingMethod = req.getWeightingMethod() == WeightingMethod.UNKNOWN ? WeightingMethod.RECOMMENDED : req.getWeightingMethod();
            setWeighting(hintsMap, weightingMethod, req.getProfileType(), false);
            Graph graph = null;
            if (!req.getFlexibleMode() && gh.getCHFactoryDecorator().isEnabled() && gh.getCHFactoryDecorator().getCHProfileStrings().contains(hintsMap.getWeighting())) {
                hintsMap.setVehicle(encoderName);
                graph = gh.getGraphHopperStorage().getCHGraph(((PrepareContractionHierarchies) gh.getAlgorithmFactory(hintsMap)).getCHProfile());
            }
            else
                graph = gh.getGraphHopperStorage().getBaseGraph();

            MatrixSearchContextBuilder builder = new MatrixSearchContextBuilder(gh.getLocationIndex(), DefaultEdgeFilter.allEdges(flagEncoder), req.getResolveLocations());
            MatrixSearchContext mtxSearchCntx = builder.create(graph, req.getSources(), req.getDestinations(), MatrixServiceSettings.getMaximumSearchRadius());

            Weighting weighting = new ORSWeightingFactory().createWeighting(hintsMap, flagEncoder, gh.getGraphHopperStorage());

            alg.init(req, gh, mtxSearchCntx.getGraph(), flagEncoder, weighting);

            mtxResult = alg.compute(mtxSearchCntx.getSources(), mtxSearchCntx.getDestinations(), req.getMetrics());
        } catch (StatusCodeException ex) {
            LOGGER.error(ex);
            throw ex;
        } catch (Exception ex) {
            LOGGER.error(ex);
            throw new InternalServerException(MatrixErrorCodes.UNKNOWN, "Unable to compute a distance/duration matrix.");
        }

        return mtxResult;
    }

    private RouteSearchContext createSearchContext(RouteSearchParameters searchParams) throws Exception {
        ORSPMap props = new ORSPMap();

        int profileType = searchParams.getProfileType();
        String encoderName = RoutingProfileType.getEncoderName(profileType);

        if ("UNKNOWN".equals(encoderName))
            throw new InternalServerException(RoutingErrorCodes.UNKNOWN, "unknown vehicle profile.");

        if (!mGraphHopper.getEncodingManager().hasEncoder(encoderName)) {
            throw new IllegalArgumentException("Vehicle " + encoderName + " unsupported. " + "Supported are: "
                    + mGraphHopper.getEncodingManager());
        }

        FlagEncoder flagEncoder = mGraphHopper.getEncodingManager().getEncoder(encoderName);
        ProfileParameters profileParams = searchParams.getProfileParameters();

        /*
         * PARAMETERS FOR PathProcessorFactory
         * ======================================================================================================
         */

        props.put("routing_extra_info", searchParams.getExtraInfo());
        props.put("routing_suppress_warnings", searchParams.getSuppressWarnings());

        props.put("routing_profile_type", profileType);
        props.putObj("routing_profile_params", profileParams);

        /*
        * PARAMETERS FOR EdgeFilterFactory
        * ======================================================================================================
        */

        /* Avoid areas */
        if (searchParams.hasAvoidAreas()) {
            props.put("avoid_areas", true);
            props.putObj("avoid_areas", searchParams.getAvoidAreas());
        }

        /* Heavy vehicle filter */
        if (profileType == RoutingProfileType.DRIVING_HGV
            && searchParams.hasParameters(VehicleParameters.class)
            && ((VehicleParameters)profileParams).hasAttributes()
        ) {
            props.put("edgefilter_hgv", searchParams.getVehicleType());
        }

        /* Wheelchair filter */
        else if (profileType == RoutingProfileType.WHEELCHAIR
            && searchParams.hasParameters(WheelchairParameters.class)) {
            props.put("edgefilter_wheelchair", "true");
        }

        /* Avoid features */
        if (searchParams.hasAvoidFeatures()) {
            props.put("avoid_features", searchParams.getAvoidFeatureTypes());
            props.putObj("avoid_features", searchParams);
        }

        /* Avoid borders of some form */
        if ((searchParams.hasAvoidBorders() || searchParams.hasAvoidCountries())
            && (RoutingProfileType.isDriving(profileType) || RoutingProfileType.isCycling(profileType))) {
            props.putObj("avoid_borders", searchParams);
            if(searchParams.hasAvoidCountries())
                props.put("avoid_countries", Arrays.toString(searchParams.getAvoidCountries()));
        }

        if (profileParams != null && profileParams.hasWeightings()) {
            props.put(KEY_CUSTOM_WEIGHTINGS, true);
            Iterator<ProfileWeighting> iterator = profileParams.getWeightings().getIterator();
            while (iterator.hasNext()) {
                ProfileWeighting weighting = iterator.next();
                if (!weighting.getParameters().isEmpty()) {
                    String name = ProfileWeighting.encodeName(weighting.getName());
                    for (Map.Entry<String, String> kv : weighting.getParameters().toMap().entrySet())
                        props.put(name + kv.getKey(), kv.getValue());
                }
            }
        }

        RouteSearchContext searchCntx = new RouteSearchContext(mGraphHopper, flagEncoder);
        searchCntx.setProperties(props);

        return searchCntx;
    }

    public RouteSegmentInfo[] getMatchedSegments(Coordinate[] locations, double searchRadius, boolean bothDirections)
            throws Exception {
        RouteSegmentInfo[] rsi = null;

        waitForUpdateCompletion();

        beginUseGH();

        try {
            rsi = getMatchedSegmentsInternal(locations, searchRadius, null, bothDirections);

            endUseGH();
        } catch (Exception ex) {
            endUseGH();

            throw ex;
        }

        return rsi;
    }

    private RouteSegmentInfo[] getMatchedSegmentsInternal(Coordinate[] locations,
                                                          double searchRadius, EdgeFilter edgeFilter, boolean bothDirections) {
        if (mMapMatcher == null) {
            mMapMatcher = new HiddenMarkovMapMatcher();
            mMapMatcher.setGraphHopper(mGraphHopper);
        }

        mMapMatcher.setSearchRadius(searchRadius);
        mMapMatcher.setEdgeFilter(edgeFilter);

        return mMapMatcher.match(locations, bothDirections);
    }

    public GHResponse computeRoundTripRoute(double lat0, double lon0, WayPointBearing bearing, RouteSearchParameters searchParams, Boolean geometrySimplify) throws Exception {
        GHResponse resp;

        waitForUpdateCompletion();

        beginUseGH();

        try {
            int profileType = searchParams.getProfileType();
            int weightingMethod = searchParams.getWeightingMethod();
            RouteSearchContext searchCntx = createSearchContext(searchParams);

            List<GHPoint> points = new ArrayList<>();
            points.add(new GHPoint(lat0, lon0));
            List<Double> bearings = new ArrayList<>();
            GHRequest req;

            if (bearing != null) {
                bearings.add(bearing.getValue());
                req = new GHRequest(points, bearings);
            } else {
                req = new GHRequest(points);
            }

            req.setVehicle(searchCntx.getEncoder().toString());
            req.getHints().put(Parameters.Algorithms.RoundTrip.DISTANCE, searchParams.getRoundTripLength());
            req.getHints().put(Parameters.Algorithms.RoundTrip.POINTS, searchParams.getRoundTripPoints());

            if (searchParams.getRoundTripSeed() > -1) {
               req.getHints().put(Parameters.Algorithms.RoundTrip.SEED, searchParams.getRoundTripSeed());
            }

            PMap props = searchCntx.getProperties();
            req.setAdditionalHints(props);

            if (props != null && !props.isEmpty())
                req.getHints().merge(props);

            if (supportWeightingMethod(profileType))
                setWeighting(req.getHints(), weightingMethod, profileType, false);
            else
                throw new IllegalArgumentException("Unsupported weighting " + weightingMethod + " for profile + " + profileType);

            //Roundtrip not possible with preprocessed edges.
            setSpeedups(req, false, false, true);

            if (astarEpsilon != null)
                req.getHints().put("astarbi.epsilon", astarEpsilon);
            if (astarApproximation != null)
                req.getHints().put("astarbi.approximation", astarApproximation);
            //Overwrite algorithm selected in setSpeedups
            req.setAlgorithm(Parameters.Algorithms.ROUND_TRIP);

            mGraphHopper.setSimplifyResponse(geometrySimplify);
            resp = mGraphHopper.route(req);

            endUseGH();

        } catch (Exception ex) {
            endUseGH();

            LOGGER.error(ex);

            throw new InternalServerException(RoutingErrorCodes.UNKNOWN, "Unable to compute a route");
        }

        return resp;
    }

    public GHResponse computeRoute(double lat0, double lon0, double lat1, double lon1, WayPointBearing[] bearings, double[] radiuses, boolean directedSegment, RouteSearchParameters searchParams, Boolean geometrySimplify)
            throws Exception {

        GHResponse resp = null;

        waitForUpdateCompletion();

        beginUseGH();

        try {
            int profileType = searchParams.getProfileType();
            int weightingMethod = searchParams.getWeightingMethod();
            RouteSearchContext searchCntx = createSearchContext(searchParams);

            int flexibleMode = searchParams.getFlexibleMode() ? KEY_FLEX_PREPROCESSED : KEY_FLEX_STATIC;
            boolean optimized = searchParams.getOptimized();

            GHRequest req;
            if (bearings == null || bearings[0] == null)
                req = new GHRequest(new GHPoint(lat0, lon0), new GHPoint(lat1, lon1));
            else if (bearings[1] == null)
                req = new GHRequest(new GHPoint(lat0, lon0), new GHPoint(lat1, lon1), bearings[0].getValue(), Double.NaN);
            else
                req = new GHRequest(new GHPoint(lat0, lon0), new GHPoint(lat1, lon1), bearings[0].getValue(), bearings[1].getValue());

            req.setVehicle(searchCntx.getEncoder().toString());
            req.setAlgorithm(searchParams.isTimeDependent() ? Parameters.Algorithms.TD_DIJKSTRA : Parameters.Algorithms.DIJKSTRA_BI);

            if (radiuses != null)
                req.setMaxSearchDistance(radiuses);

            PMap props = searchCntx.getProperties();
            req.setAdditionalHints(props);

            if (props != null && !props.isEmpty())
                req.getHints().merge(props);

            if (supportWeightingMethod(profileType)) {
                setWeighting(req.getHints(), weightingMethod, profileType, hasTimeDependentSpeed(searchParams, searchCntx));
                flexibleMode = getFlexibilityMode(flexibleMode, searchParams, profileType);
            }
            else
                throw new IllegalArgumentException("Unsupported weighting " + weightingMethod + " for profile + " + profileType);

            if(flexibleMode == KEY_FLEX_STATIC)
                //Speedup order: useCH, useCore, useALT
                setSpeedups(req, true, true, true);

            if (flexibleMode == KEY_FLEX_PREPROCESSED) {
                if(optimized)
                    setSpeedups(req, false, true, true);
                else
                    setSpeedups(req, false, false, true);
            }

            if(searchParams.hasTurnRestrictions()){
                req.getHints().put(KEY_TURN_RESTRICTIONS, searchParams.getTurnRestrictions());
            }

            //cannot use CH or CoreALT with requests where the weighting of non-predefined edges might change
            if(flexibleMode == KEY_FLEX_FULLY)
                setSpeedups(req, false, false, true);

            if (flexibleMode == KEY_FLEX_TIMEDEPENDENT) {
                setSpeedups(req, false, false, true);
                req.setAlgorithm(Parameters.Algorithms.TD_ASTAR);
                if (searchParams.hasDeparture())
                    req.getHints().put("departure", searchParams.getDeparture());
                else if (searchParams.hasArrival())
                    req.getHints().put("arrival", searchParams.getArrival());
            }

            if (astarEpsilon != null)
                req.getHints().put("astarbi.epsilon", astarEpsilon);
            if (astarApproximation != null)
                req.getHints().put("astarbi.approximation", astarApproximation);

            if (searchParams.getAlternativeRoutesCount() > 0) {
                //TAKB: CH and CORE have to be disabled for alternative routes
                setSpeedups(req, false, false, true);
                req.setAlgorithm("alternative_route");
                req.getHints().put("alternative_route.max_paths", searchParams.getAlternativeRoutesCount());
                req.getHints().put("alternative_route.max_weight_factor", searchParams.getAlternativeRoutesWeightFactor());
                req.getHints().put("alternative_route.max_share_factor", searchParams.getAlternativeRoutesShareFactor());
            }

            if(searchParams.hasMaximumSpeed()){
                req.getHints().put("maximum_speed", searchParams.getMaximumSpeed());
            }

            if (directedSegment) {
                resp = mGraphHopper.constructFreeHandRoute(req);
            } else {
                mGraphHopper.setSimplifyResponse(geometrySimplify);
                resp = mGraphHopper.route(req);
            }
            if (DebugUtility.isDebug() && !directedSegment) {
                LOGGER.info("visited_nodes.average - " + resp.getHints().get("visited_nodes.average", ""));
            }
            if (DebugUtility.isDebug() && directedSegment) {
                LOGGER.info("skipped segment - " + resp.getHints().get("skipped_segment", ""));
            }
            endUseGH();
        } catch (Exception ex) {
            endUseGH();

            LOGGER.error(ex);

            throw new InternalServerException(RoutingErrorCodes.UNKNOWN, "Unable to compute a route");
        }

        return resp;
    }
    /**
     * Get the flexibility mode necessary for the searchParams.
     * Reults in usage of CH, Core or ALT/AStar
     *
     * @param flexibleMode initial flexibleMode
     * @param searchParams RouteSearchParameters
     * @param profileType Necessary for HGV
     * @return flexibility as int
     */
    private int getFlexibilityMode(int flexibleMode, RouteSearchParameters searchParams, int profileType) {
        if (searchParams.isTimeDependent())
            return KEY_FLEX_TIMEDEPENDENT;

        if(searchParams.requiresDynamicPreprocessedWeights())
            flexibleMode = KEY_FLEX_PREPROCESSED;
        if(profileType == RoutingProfileType.WHEELCHAIR)
            flexibleMode = KEY_FLEX_PREPROCESSED;

        if(searchParams.requiresFullyDynamicWeights())
            flexibleMode = KEY_FLEX_FULLY;
        //If we have special weightings, we have to fall back to ALT with Beeline
        ProfileParameters profileParams = searchParams.getProfileParameters();
        if (profileParams != null && profileParams.hasWeightings())
            flexibleMode = KEY_FLEX_FULLY;

        return flexibleMode;
    }

    /**
     * Set the weighting for the request based on input weighting.
     * Also set the weighting_method.
     *
     * @param map Hints map for setting up the request
     * @param requestWeighting Originally requested weighting
     * @param profileType Necessary for HGV
     * @return Weighting as int
     */
    private void setWeighting(HintsMap map, int requestWeighting, int profileType, boolean hasTimeDependentSpeed){
        //Defaults
        String weighting = VAL_RECOMMENDED;
        String weightingMethod = VAL_RECOMMENDED;

        if(requestWeighting == WeightingMethod.SHORTEST)
            weighting = weightingMethod = VAL_SHORTEST;

        //For a requested recommended weighting, use recommended for bike, walking and hgv. Use fastest for car.
        if (requestWeighting == WeightingMethod.RECOMMENDED || requestWeighting == WeightingMethod.FASTEST) {
            if (profileType == RoutingProfileType.DRIVING_CAR) {
                weighting = VAL_FASTEST;
                weightingMethod = hasTimeDependentSpeed ? VAL_TD_FASTEST : VAL_FASTEST;
            }
            else if (RoutingProfileType.isHeavyVehicle(profileType)) {
                weighting = VAL_RECOMMENDED;
                weightingMethod = VAL_RECOMMENDED_PREF;
            }
            if (RoutingProfileType.isCycling(profileType) || RoutingProfileType.isWalking(profileType)){
                weighting = VAL_RECOMMENDED;
                weightingMethod = VAL_RECOMMENDED;
            }

        }

        map.put(KEY_WEIGHTING, weighting);
        map.put(KEY_WEIGHTING_METHOD, weightingMethod);
    }
    /**
     * Set the speedup techniques used for calculating the route.
     * Reults in usage of CH, Core or ALT/AStar, if they are enabled.
     *
     * @param req Request whose hints will be set
     * @param useCH Should CH be enabled
     * @param useCore Should Core be enabled
     * @param useALT Should ALT be enabled
     */
    private void setSpeedups(GHRequest req, boolean useCH, boolean useCore, boolean useALT){
        String weighting = req.getWeighting();

        //Priority: CH->Core->ALT
        useCH = useCH && mGraphHopper.isCHAvailable(weighting);
        useCore = useCore && !useCH && mGraphHopper.isCoreAvailable(weighting);
        useALT = useALT && !useCH && !useCore && mGraphHopper.isLMAvailable(weighting);

        req.getHints().put(KEY_CH_DISABLE, !useCH);
        req.getHints().put(KEY_CORE_DISABLE, !useCore);
        req.getHints().put(KEY_LM_DISABLE, !useALT);

        if(useCore || useALT)
            req.setAlgorithm(KEY_ASTARBI);
    }

    boolean hasTimeDependentSpeed (RouteSearchParameters searchParams, RouteSearchContext searchCntx) {
        FlagEncoder flagEncoder = searchCntx.getEncoder();
        String key = EncodingManager.getKey(flagEncoder, "conditional_speed");
        return searchParams.isTimeDependent() && flagEncoder.hasEncodedValue(key);
    }

    /**
     * This function creates the actual {@link IsochroneMap}.
     * So the first step in the function is a checkup on that.
     *
     * @param parameters The input are {@link IsochroneSearchParameters}
     * @return The return will be an {@link IsochroneMap}
     * @throws Exception
     */
    public IsochroneMap buildIsochrone(IsochroneSearchParameters parameters) throws Exception {
        IsochroneMap result = null;
        waitForUpdateCompletion();
        beginUseGH();
        try {
            RouteSearchContext searchCntx = createSearchContext(parameters.getRouteParameters());
            IsochroneMapBuilderFactory isochroneMapBuilderFactory = new IsochroneMapBuilderFactory(searchCntx);
            result = isochroneMapBuilderFactory.buildMap(parameters);
            endUseGH();
        } catch (Exception ex) {
            endUseGH();
            LOGGER.error(ex);
            throw new InternalServerException(IsochronesErrorCodes.UNKNOWN, "Unable to build an isochrone map.");
        }

        if (result.getIsochronesCount() > 0) {
            if (parameters.hasAttribute(KEY_TOTAL_POP)) {
                try {
                    Map<StatisticsProviderConfiguration, List<String>> mapProviderToAttrs = new HashMap<>();
                    StatisticsProviderConfiguration provConfig = IsochronesServiceSettings.getStatsProviders().get(KEY_TOTAL_POP);
                    if (provConfig != null) {
                        List<String> attrList = new ArrayList<>();
                        attrList.add(KEY_TOTAL_POP);
                        mapProviderToAttrs.put(provConfig, attrList);
                    }
                    for (Map.Entry<StatisticsProviderConfiguration, List<String>> entry : mapProviderToAttrs.entrySet()) {
                        provConfig = entry.getKey();
                        StatisticsProvider provider = StatisticsProviderFactory.getProvider(provConfig.getName(), provConfig.getParameters());
                        String[] provAttrs = provConfig.getMappedProperties(entry.getValue());

                        for (Isochrone isochrone : result.getIsochrones()) {

                            double[] attrValues = provider.getStatistics(isochrone, provAttrs);
                            isochrone.setAttributes(entry.getValue(), attrValues, provConfig.getAttribution());

                        }
                    }
                } catch (Exception ex) {
                    LOGGER.error(ex);

                    throw new InternalServerException(IsochronesErrorCodes.UNKNOWN, "Unable to compute isochrone total_pop attribute.");
                }
            }
            if (parameters.hasAttribute("reachfactor") || parameters.hasAttribute("area")) {
                for (Isochrone isochrone : result.getIsochrones()) {
                    String units = parameters.getUnits();
                    String areaUnits = parameters.getAreaUnits();
                    if (areaUnits != null) units = areaUnits;
                    double area = isochrone.calcArea(units);
                    if (parameters.hasAttribute("area")) {
                        isochrone.setArea(area);
                    }
                    if (parameters.hasAttribute("reachfactor")) {
                        double reachfactor = isochrone.calcReachfactor(units);
                        // reach factor could be > 1, which would confuse people
                        reachfactor = (reachfactor > 1) ? 1 : reachfactor;
                        isochrone.setReachfactor(reachfactor);
                    }
                }
            }
        }
        return result;
    }

    public boolean equals(Object o) {
        return o != null && o.getClass().equals(RoutingProfile.class) && this.hashCode() == o.hashCode();
    }

    public int hashCode() {
        return mGraphHopper.getGraphHopperStorage().getDirectory().getLocation().hashCode();
    }
}<|MERGE_RESOLUTION|>--- conflicted
+++ resolved
@@ -114,11 +114,7 @@
     private static final int KEY_FLEX_STATIC = 0;
     private static final int KEY_FLEX_PREPROCESSED = 1;
     private static final int KEY_FLEX_FULLY = 2;
-<<<<<<< HEAD
-    private static final String KEY_TURN_RESTRICTIONS = "turn_restrictions";
-=======
     private static final int KEY_FLEX_TIMEDEPENDENT = 3;
->>>>>>> 0a9eb6ab
     private static int profileIdentifier = 0;
     private static final Object lockObj = new Object();
 
@@ -906,10 +902,6 @@
                     setSpeedups(req, false, true, true);
                 else
                     setSpeedups(req, false, false, true);
-            }
-
-            if(searchParams.hasTurnRestrictions()){
-                req.getHints().put(KEY_TURN_RESTRICTIONS, searchParams.getTurnRestrictions());
             }
 
             //cannot use CH or CoreALT with requests where the weighting of non-predefined edges might change
