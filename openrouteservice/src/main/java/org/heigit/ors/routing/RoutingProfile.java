--- conflicted
+++ resolved
@@ -204,7 +204,6 @@
         return gh;
     }
 
-<<<<<<< HEAD
     public long getCapacity() {
         GraphHopperStorage graph = mGraphHopper.getGraphHopperStorage();
         return graph.getCapacity(); // TODO: how to deal with + graph.getExtension().getCapacity();
@@ -216,14 +215,6 @@
         ghConfig.putObject("datareader.file", sourceFile);
         ghConfig.putObject("graph.location", config.getGraphPath());
         ghConfig.putObject("graph.bytes_for_flags", config.getEncoderFlagsSize());
-=======
-    private static CmdArgs createGHSettings(String sourceFile, RouteProfileConfiguration config) {
-        CmdArgs args = new CmdArgs();
-        args.put("graph.dataaccess", "RAM_STORE");
-        args.put("datareader.file", sourceFile);
-        args.put("graph.location", config.getGraphPath());
-        args.put("graph.bytes_for_flags", config.getEncoderFlagsSize());
->>>>>>> 5b3fe629
 
         if (!config.getInstructions())
             ghConfig.putObject("instructions", false);
@@ -390,11 +381,6 @@
 
     private static boolean supportWeightingMethod(int profileType) {
         return RoutingProfileType.isDriving(profileType) || RoutingProfileType.isCycling(profileType) || RoutingProfileType.isPedestrian(profileType);
-    }
-
-    public long getCapacity() {
-        GraphHopperStorage graph = mGraphHopper.getGraphHopperStorage();
-        return graph.getCapacity() + GraphStorageUtils.getCapacity(graph.getExtension());
     }
 
     public ORSGraphHopper getGraphhopper() {
@@ -613,7 +599,6 @@
             PMap hintsMap = new PMap();
             int weightingMethod = req.getWeightingMethod() == WeightingMethod.UNKNOWN ? WeightingMethod.RECOMMENDED : req.getWeightingMethod();
             setWeighting(hintsMap, weightingMethod, req.getProfileType(), false);
-<<<<<<< HEAD
             Graph graph;
 // TODO:
 //            if (!req.getFlexibleMode() && gh.getCHFactoryDecorator().isEnabled() && gh.getCHFactoryDecorator().getCHProfileStrings().contains(hintsMap.getString("weighting", ""))) {
@@ -627,19 +612,6 @@
 //                edgeFilter = this.mGraphHopper.getEdgeFilterFactory().createEdgeFilter(additionalHints, flagEncoder, this.mGraphHopper.getGraphHopperStorage());
 //            }
 //            else
-=======
-            Graph graph = null;
-            Weighting weighting = new ORSWeightingFactory().createWeighting(hintsMap, flagEncoder, gh.getGraphHopperStorage());
-            if (!req.getFlexibleMode() && gh.getCHFactoryDecorator().isEnabled() && gh.getCHFactoryDecorator().getCHProfileStrings().contains(hintsMap.getWeighting())) {
-                hintsMap.setVehicle(encoderName);
-                graph = gh.getGraphHopperStorage().getCHGraph(((PrepareContractionHierarchies) gh.getAlgorithmFactory(hintsMap)).getCHProfile());
-            } else if (req.getSearchParameters().getDynamicSpeeds() && ((ORSGraphHopper) (gh)).isCoreAvailable(weighting.getName())) {
-                graph = gh.getGraphHopperStorage().getCoreGraph(weighting);
-                RouteSearchContext searchCntx = createSearchContext(req.getSearchParameters());
-                ORSPMap additionalHints = (ORSPMap) searchCntx.getProperties();
-                edgeFilter = this.mGraphHopper.getEdgeFilterFactory().createEdgeFilter(additionalHints, flagEncoder, this.mGraphHopper.getGraphHopperStorage());
-            } else
->>>>>>> 5b3fe629
                 graph = gh.getGraphHopperStorage().getBaseGraph();
 
 
@@ -648,7 +620,6 @@
             MatrixSearchContextBuilder builder = new MatrixSearchContextBuilder(gh.getLocationIndex(), AccessFilter.allEdges(flagEncoder.getAccessEnc()), req.getResolveLocations());
             MatrixSearchContext mtxSearchCntx = builder.create(graph, req.getSources(), req.getDestinations(), MatrixServiceSettings.getMaximumSearchRadius());
 
-<<<<<<< HEAD
 // TODO:
 //            if(alg instanceof  CoreMatrixAlgorithm) {
 //                weighting = createTurnWeighting(graph, weighting, TraversalMode.EDGE_BASED, MatrixServiceSettings.getUTurnCost());
@@ -658,14 +629,6 @@
 //            }
 //            else
                 Weighting weighting = null; // TODO: remove this temporary work-around
-=======
-            if (alg instanceof CoreMatrixAlgorithm) {
-                weighting = createTurnWeighting(graph, weighting, TraversalMode.EDGE_BASED, MatrixServiceSettings.getUTurnCost());
-                if (weighting instanceof TurnWeighting)
-                    ((TurnWeighting) weighting).setInORS(true);
-                ((CoreMatrixAlgorithm) alg).init(req, gh, mtxSearchCntx.getGraph(), flagEncoder, weighting, edgeFilter);
-            } else
->>>>>>> 5b3fe629
                 alg.init(req, gh, mtxSearchCntx.getGraph(), flagEncoder, weighting);
             mtxResult = alg.compute(mtxSearchCntx.getSources(), mtxSearchCntx.getDestinations(), req.getMetrics());
         } catch (StatusCodeException ex) {
@@ -791,17 +754,10 @@
 
         /* Avoid borders of some form */
         if ((searchParams.hasAvoidBorders() || searchParams.hasAvoidCountries())
-<<<<<<< HEAD
             && (RoutingProfileType.isDriving(profileType) || RoutingProfileType.isCycling(profileType))) {
             props.putObject("avoid_borders", searchParams);
             if(searchParams.hasAvoidCountries())
                 props.putObject("avoid_countries", Arrays.toString(searchParams.getAvoidCountries()));
-=======
-                && (RoutingProfileType.isDriving(profileType) || RoutingProfileType.isCycling(profileType))) {
-            props.putObj("avoid_borders", searchParams);
-            if (searchParams.hasAvoidCountries())
-                props.put("avoid_countries", Arrays.toString(searchParams.getAvoidCountries()));
->>>>>>> 5b3fe629
         }
 
         if (profileParams != null && profileParams.hasWeightings()) {
@@ -823,43 +779,6 @@
         return searchCntx;
     }
 
-<<<<<<< HEAD
-    public RouteSegmentInfo[] getMatchedSegments(Coordinate[] locations, double searchRadius, boolean bothDirections)
-            throws Exception {
-        RouteSegmentInfo[] rsi;
-
-        waitForUpdateCompletion();
-
-        beginUseGH();
-
-        try {
-            rsi = getMatchedSegmentsInternal(locations, searchRadius, null, bothDirections);
-
-            endUseGH();
-        } catch (Exception ex) {
-            endUseGH();
-
-            throw ex;
-        }
-
-        return rsi;
-    }
-
-    private RouteSegmentInfo[] getMatchedSegmentsInternal(Coordinate[] locations,
-                                                          double searchRadius, EdgeFilter edgeFilter, boolean bothDirections) {
-        if (mMapMatcher == null) {
-            mMapMatcher = new HiddenMarkovMapMatcher();
-            mMapMatcher.setGraphHopper(mGraphHopper);
-        }
-
-        mMapMatcher.setSearchRadius(searchRadius);
-        mMapMatcher.setEdgeFilter(edgeFilter);
-
-        return mMapMatcher.match(locations, bothDirections);
-    }
-
-=======
->>>>>>> 5b3fe629
     public GHResponse computeRoundTripRoute(double lat0, double lon0, WayPointBearing bearing, RouteSearchParameters searchParams, Boolean geometrySimplify) throws Exception {
         GHResponse resp;
 
@@ -889,11 +808,7 @@
             req.getHints().putObject(Parameters.Algorithms.RoundTrip.POINTS, searchParams.getRoundTripPoints());
 
             if (searchParams.getRoundTripSeed() > -1) {
-<<<<<<< HEAD
                req.getHints().putObject(Parameters.Algorithms.RoundTrip.SEED, searchParams.getRoundTripSeed());
-=======
-                req.getHints().put(Parameters.Algorithms.RoundTrip.SEED, searchParams.getRoundTripSeed());
->>>>>>> 5b3fe629
             }
 
             PMap props = searchCntx.getProperties();
@@ -1010,13 +925,8 @@
                 req.getHints().putObject("alternative_route.max_share_factor", searchParams.getAlternativeRoutesShareFactor());
             }
 
-<<<<<<< HEAD
             if(searchParams.hasMaximumSpeed()){
                 req.getHints().putObject("maximum_speed", searchParams.getMaximumSpeed());
-=======
-            if (searchParams.hasMaximumSpeed()) {
-                req.getHints().put("maximum_speed", searchParams.getMaximumSpeed());
->>>>>>> 5b3fe629
             }
 
             if (directedSegment) {
@@ -1072,16 +982,9 @@
      *
      * @param map              Hints map for setting up the request
      * @param requestWeighting Originally requested weighting
-<<<<<<< HEAD
-     * @param profileType Necessary for HGV
+     * @param profileType      Necessary for HGV
      */
     private void setWeighting(PMap map, int requestWeighting, int profileType, boolean hasTimeDependentSpeed){
-=======
-     * @param profileType      Necessary for HGV
-     * @return Weighting as int
-     */
-    private void setWeighting(HintsMap map, int requestWeighting, int profileType, boolean hasTimeDependentSpeedorAccess) {
->>>>>>> 5b3fe629
         //Defaults
         String weighting = VAL_RECOMMENDED;
         String weightingMethod = VAL_RECOMMENDED;
@@ -1104,13 +1007,8 @@
         map.putObject(KEY_WEIGHTING, weighting);
         map.putObject(KEY_WEIGHTING_METHOD, weightingMethod);
 
-<<<<<<< HEAD
         if (hasTimeDependentSpeed)
-            map.putObject(ORSParameters.Weighting.TIME_DEPENDENT_SPEED, true);
-=======
-        if (hasTimeDependentSpeedorAccess)
-            map.put(ORSParameters.Weighting.TIME_DEPENDENT_SPEED_OR_ACCESS, true);
->>>>>>> 5b3fe629
+            map.putObject(ORSParameters.Weighting.TIME_DEPENDENT_SPEED_OR_ACCESS, true);
     }
 
     /**
@@ -1122,13 +1020,8 @@
      * @param useCore Should Core be enabled
      * @param useALT  Should ALT be enabled
      */
-<<<<<<< HEAD
     private void setSpeedups(GHRequest req, boolean useCH, boolean useCore, boolean useALT){
         String weighting = req.getHints().getString("weighting", "");
-=======
-    private void setSpeedups(GHRequest req, boolean useCH, boolean useCore, boolean useALT) {
-        String weighting = req.getWeighting();
->>>>>>> 5b3fe629
 
         //Priority: CH->Core->ALT
         useCH = useCH && mGraphHopper.isCHAvailable(weighting);
