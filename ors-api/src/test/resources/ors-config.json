--- conflicted
+++ resolved
@@ -420,46 +420,6 @@
       "level_file": "TEST_LOGGING.json",
       "location": "./logs",
       "stdout": true
-    },
-<<<<<<< HEAD
-    "kafka_test_cluster": true,
-    "kafka_consumer": [
-      {
-        "cluster": "127.0.0.1:9092",
-        "topic": "test-topic",
-        "profile": "test"
-=======
-    "system_message": [
-      {
-        "active": true,
-        "text": "This message would be sent with every routing bike fastest request",
-        "condition": {
-          "request_service": "routing",
-          "request_profile": "cycling-regular,cycling-mountain,cycling-road,cycling-electric",
-          "request_preference": "fastest"
-        }
-      },
-      {
-        "active": true,
-        "text": "This message would be sent with every request for geojson response",
-        "condition": {
-          "api_format": "geojson"
-        }
-      },
-      {
-        "active": true,
-        "text": "This message would be sent with every request on API v1 from January 2020 until June 2050",
-        "condition": {
-          "api_version": 1,
-          "time_after": "2020-01-01T00:00:00Z",
-          "time_before": "2050-06-01T00:00:00Z"
-        }
-      },
-      {
-        "active": true,
-        "text": "This message would be sent with every request"
->>>>>>> c4d0c1b0
-      }
-    ]
+    }
   }
 }