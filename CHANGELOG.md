# Changelog
All notable changes to this project will be documented in this file.

The format is based on [Keep a Changelog](http://keepachangelog.com/en/1.0.0/)

<!--
This is how a Changelog entry should look like:

## [version] - YYYY-MM-DD

### Added
- for new features.
### Changed
- existing functionality.
### Deprecated
- soon-to-be removed features.
### Removed
- now removed features.
### Fixed
- any bug.
### Security
- in case of vulnerabilities. (Use for vulnerability fixes)

RELEASING:
1. Change Unreleased to new release number
2. Add today's Date
3. Change unreleased link to compare new release:
[unreleased]: https://github.com/GIScience/openrouteservice/compare/vnew...HEAD
4. Add new compare link below
[new]: https://github.com/GIScience/openrouteservice/compare/vlast...vnew
5. Git tag release commit with vX.X.X to enable links
6. Double check issue links are valid
7. Bump version in pom.xml
 -->

## [Unreleased]
### Added
- API documentation on coordinate CRS
### Fixed
- Way access for walking profiles ([#1227](https://github.com/GIScience/openrouteservice/issues/1227))
<<<<<<< HEAD
- upgrade com.typesafe:config from 1.4.1 to 1.4.2
=======
- Fix security vulnerability and testing for the swagger docs api ([PR #1257](https://github.com/GIScience/openrouteservice/pull/1257))
- update log4j to version 2.19.0 and slf4j to 2.0.6
>>>>>>> 97b7b629

## [6.8.0] - 2022-10-10
### Added
- backend documentation about encoded polylines without elevation data ([#1094](https://github.com/GIScience/openrouteservice/issues/1094))
- python code on decoding polylines including elevation data
- Czech language support (thanks to [trendspotter](https://github.com/trendspotter) for the translation)
- Pedestrian and hiking support for time dependent routing
- Esperanto language support (thanks to [ecxod](https://github.com/ecxod) for the translation)
- Romanian language support (thanks to [ecxod](https://github.com/ecxod) for the translation)
- link to YouTube docker setup guide to docs (thanks to SyntaxByte)
- prototype of generic CSV-based routing to be used for heat stress
- Shadow Routing 
### Fixed
- allow bridleways with bicycle=yes for bike profiles ([#1167](https://github.com/GIScience/openrouteservice/issues/1167))
- improved log file settings error message ([#1110](https://github.com/GIScience/openrouteservice/issues/1110)) 
- Dockerfile now creates intermediate directories if they are not present ([#1109](https://github.com/GIScience/openrouteservice/issues/1109))
- internal properties of `IsochronesRequest` model not ignored for swagger file generation
- remove non-parameter `metricsStrings` from API documentation ([#756](https://github.com/GIScience/openrouteservice/issues/756))
- set default vehicle type for HGV profile ([#816](https://github.com/GIScience/openrouteservice/issues/816))
- added missing matchTraffic override ([#1133](https://github.com/GIScience/openrouteservice/issues/1133))
- typo in docker documentation
- foot routing via `waterway=lock_gate` ([#1177](https://github.com/GIScience/openrouteservice/issues/1177))
- graph builder for routing over open areas ([#1186](https://github.com/GIScience/openrouteservice/issues/1186))
- address data alignment issue in hgv extended storage which occasionally caused `ArrayIndexOutOfBoundsException` ([#1181](https://github.com/GIScience/openrouteservice/issues/1181))
- fix minor spelling errors in Places.md ([#1196](https://github.com/GIScience/openrouteservice/issues/1196))
- address matrix failures for HGV profile ([#1198](https://github.com/GIScience/openrouteservice/issues/1198))

## [6.7.1] - 2022-10-05
### Added
- optional routing profile parameter `force_turn_costs` ([#1220](https://github.com/GIScience/openrouteservice/pull/1220))

## [6.7.0] - 2022-01-04
### Added
- add core matrix algorithm
- add new workflow to build and publish the docker image ([#1035](https://github.com/GIScience/openrouteservice/pull/1035))
- optional `encoder_options` for wheelchair routing: speed factors for ways classified as problematic/preferred ([#980](https://github.com/GIScience/openrouteservice/pull/980))
- optional routing API parameters `allow_unsuitable` / `surface_quality_known` for wheelchair profile ([#980](https://github.com/GIScience/openrouteservice/pull/980))
- Docs folder aggregating documentation from openrouteservice-docs, wiki, README.md and docker-subfolder
- `ors-config.json` as default ors config option, which will replace `app.config` ([#1017](https://github.com/GIScience/openrouteservice/issues/1017))
- system property `ors_config` which will replace the `ors_app_config` property ([#1017](https://github.com/GIScience/openrouteservice/issues/1017))
- environment variable `ORS_CONFIG` which will replace the `ORS_APP_CONFIG` one ([#1017](https://github.com/GIScience/openrouteservice/issues/1017))
- ors config reading priority
    1. System property `ors_conf` > `ors_app_conf`
    2. Environment variable pointing to file in class path `ORS_CONF` > `ORS_APP_CONF`
    3. File in class path `ors-config.json` > `app.config`
    4. Error if none of the above is specified.
- links and info about docker setup to backend documentation
- `minimum_width` to wheelchair routing options documentation ([#1080](https://github.com/GIScience/openrouteservice/pull/1080))
### Changed
- Update tomcat version used by docker setup ([#1022](https://github.com/GIScience/openrouteservice/pull/1022))
- Refactored `smoothness-type`-parameter into Enum ([#1007](https://github.com/GIScience/openrouteservice/issues/1007))
- Improved wheelchair routing ([#980](https://github.com/GIScience/openrouteservice/pull/980))
- Error message when point is not found even though `radius:-1` is specified ([#979](https://github.com/GIScience/openrouteservice/issues/979))
- Formatting of tag filtering
- test config format and filetype to JSON
- docker `APP_CONFIG` argument to `ORS_CONFIG` ([#1017](https://github.com/GIScience/openrouteservice/issues/1017))
- default minimum `surface-type` for wheelchair to `sett` ([#1059](https://github.com/GIScience/openrouteservice/issues/1059))
- Default road surface value is now "paved" rather than "asphalt" ([#711](https://github.com/GIScience/openrouteservice/issues/711))
- `error_codes.md`-documentation now with rest of backend docs ([#1069](https://github.com/GIScience/openrouteservice/issues/1069))
- remove duplicated code in `*RequestHandlers` ([#1067](https://github.com/GIScience/openrouteservice/issues/1067))
- extended list of `places`-request and -response categories
### Deprecated
- `ors_app_config` system property ([#1017](https://github.com/GIScience/openrouteservice/issues/1017))
- `app.config` ors configuration file name ([#1017](https://github.com/GIScience/openrouteservice/issues/1017))
- `ORS_APP_CONF` environment variable ([#1017](https://github.com/GIScience/openrouteservice/issues/1017))
### Fixed
- Errors in travel speed explanation
- Failing assertion with CALT routing ([#1047](https://github.com/GIScience/openrouteservice/issues/1047))
- Improve travel time estimation for ferry routes ([#1037](https://github.com/GIScience/openrouteservice/issues/1037))
- Resolving of HGV vehicle type-specific access restrictions does not require vehicle parameters to be set ([#1006](https://github.com/GIScience/openrouteservice/issues/1006))

## [6.6.4] - 2022-01-03
### Fixed
- update log4j to version 2.17.1
- switch to GH fork version v0.13.15-4 

## [6.6.3] - 2021-12-15
### Fixed
- switch to GH fork version v0.13.15-3 to address updated log4j version

## [6.6.2] - 2021-12-15
### Fixed
- updated log4j version to 2.16.0 which addresses [CVE-2021-44228](https://nvd.nist.gov/vuln/detail/CVE-2021-44228)

## [6.6.1] - 2021-07-05
### Fixed
- made ORSKafkaConsumerInitContextListener non-blocking
- Initialize edge centrality scores only for edges fully within bbox
- References to old documentation now point to rendered version of new docs

## [6.6.0] - 2021-06-08
### Added
- Accept single value and array of length 1 as `radiuses`-parameter ([#923](https://github.com/GIScience/openrouteservice/issues/923))
- Useful error message for isochrone range/interval mismatches
### Changed
- Coordinate precision of locations in `maneuver`-object to 6 decimal places
### Fixed
- Correct travel time computation for routes involving time-dependent speeds regardless of the weighting used ([#956](https://github.com/GIScience/openrouteservice/issues/956))
- Compatibility of user provided maximum speed limit with HGV routing profile ([#955](https://github.com/GIScience/openrouteservice/issues/955))
- Clarified "Point not found"-Error message ([#922](https://github.com/GIScience/openrouteservice/issues/922))
- Correct isochrones response documentation ([#670](https://github.com/GIScience/openrouteservice/issues/670))
- Rare bug where virtual edges are used to construct geometry of isochrone. Check whether edge is virtual before using it.
- Duplicate parameter in centrality docs due to spring reading getters for docs
- Bug where supercell subcell ids were out of bounds in storage

## [6.5.0] - 2021-05-17
### Added
- Time-dependent core-based routing algorithms
- Option to disable edge-based routing in core for a single weighting ([#928](https://github.com/GIScience/openrouteservice/issues/928))
### Changed
- Speed values falling below encoder's resolution are consequently stored as lowest possible non-zero value rather than being rounded to zero together with setting access to the corresponding edges to false ([#944](https://github.com/GIScience/openrouteservice/issues/944))
### Fixed
- Do not consider ill-defined "maxspeed = 0" OSM tags ([#940](https://github.com/GIScience/openrouteservice/issues/940))
- Use JSON definitions of country-specific speed limits ([#939](https://github.com/GIScience/openrouteservice/issues/939))
- Config file parameter to set the number of active landmarks for core routing ([#930](https://github.com/GIScience/openrouteservice/issues/930))
- Make sure A* with beeline approximation is used as default fallback algorithm ([#926](https://github.com/GIScience/openrouteservice/issues/926))
- Prioritize graph build date over data date in routing request ([#925](https://github.com/GIScience/openrouteservice/issues/925))
- Correct package declaration of BoundingBoxFactoryTest ([#933](https://github.com/GIScience/openrouteservice/issues/933))
- Some corrections to Hungarian language support (thanks to [debyos](https://github.com/debyos))

## [6.4.4] - 2021-08-30
### Changed
- URL for repo.heigit.org to HTTPS

## [6.4.3] - 2021-04-28
### Changed
- Reduced unnecessary warning messages caused by spring output stream handling ([#899](https://github.com/GIScience/openrouteservice/issues/899)
### Fixed
- Changed fast isochrone calculation behavior for multiple ranges

## [6.4.2] - 2021-04-21
### Added
- Allow to disable OSM conditional access and speed encoders via parameter in config file
- Turkish language support (thanks to [kucar17](https://github.com/kucar17) for the translation)
### Changed
- app.config.sample HGV profile has now same settings regarding speed calculation as public API ([#806](https://github.com/GIScience/openrouteservice/issues/806))
### Fixed
- Concurrency bug in core edge filters which caused crashes during CALT graph preparation ([#905](https://github.com/GIScience/openrouteservice/issues/905))
- Fixed isochrones range documentation ([#882](https://github.com/GIScience/openrouteservice/issues/676))
- Updated installation instructions and usage to reflect v2 api ([#744](https://github.com/GIScience/openrouteservice/issues/744))
- Fixed isochrones algorithm selection for location_type parameter ([#676](https://github.com/GIScience/openrouteservice/issues/676))
- Updated link to client translations in readme

## [6.4.1] - 2021-03-31
### Fixed
- Fixed incorrect matrix response documentation ([#873](https://github.com/GIScience/openrouteservice/issues/873))
- Fixed incorrect indexing of waypoints for consecutive identical coordinates ([#762](https://github.com/GIScience/openrouteservice/issues/762))
- Changed isochrone polygon calculation to use more buffering

## [6.4.0] - 2021-03-26
### Added
- API endpoint "centrality" to calculate [betweenness centrality](https://en.wikipedia.org/wiki/Betweenness_centrality) values for nodes inside a given bounding box. Centrality is calculated using Brandes' algorithm. 
- Support for turn restrictions with core-based routing algorithms
### Changed
- Use Querygraph and virtual nodes for isochrone calculation in the same manner as in routing
- Remove Isochrones v1 api tests
### Fixed
- Fixed calculation of route distance limits with skipped segments ([#814](https://github.com/GIScience/openrouteservice/issues/814))
- Fixed missing segment distance and duration ([#695](https://github.com/GIScience/openrouteservice/issues/695))
- Fixed no response when asking for isochrone intersections ([#675](https://github.com/GIScience/openrouteservice/issues/675))
- Fixed continue_straight option with no bearing on CH-enabled profiles

## [6.3.7] - 2021-08-30
### Changed
- URL for repo.heigit.org to HTTPS

## [6.3.6] - 2021-02-02
### Fixed
- Expand coordinates of all previous limit polygons before adding to new builder to prevent break-in on long polygon edges

## [6.3.5] - 2021-01-28
### Added
- Output run file to signal completion of graph building/loading at init time
### Fixed
- Define behavior for first container start with existing app.config

## [6.3.4] - 2021-01-19
### Changed
- Overhaul of Contour creation for fast isochrones. Fixing unexpected behaviour for border edges.

## [6.3.3] - 2021-01-15
### Fixed
- Updated CGIAR URL in GH (see GH fork [#35](https://github.com/GIScience/graphhopper/pull/35))

## [6.3.2] - 2020-12-14
### Added
- Prototype of time-dependent routing with A*, which takes into account OSM conditional access restrictions and speed limits
- Japanese language support ([#811](https://github.com/GIScience/openrouteservice/pull/811), thanks to [higa4](https://github.com/higa4) for the translation)
### Changed
- Added performance improvement for fast isochrones in active cell calculation
### Fixed
- Stabilize geometry for small isochrones with small intervals
- Updated dependencies

## [6.3.1] - 2020-10-20
### Fixed
- Updated documentation for running in Docker ([#798](https://github.com/GIScience/openrouteservice/issues/798))
- Handle invalid combination of HillIndexStorage without elevation ([#683](https://github.com/GIScience/openrouteservice/issues/683))
- Enabled turning off elevation data handling for profiles
- Fixed a bug in fast isochrones preprocessing

## [6.3.0] - 2020-09-14
### Added
- New fast isochrone algorithm based on preprocessed data
### Fixed
- Fixed handling of invalid extra info requests ([#795](https://github.com/GIScience/openrouteservice/issues/795))

## [6.2.2] - 2021-08-30
### Changed
- URL for repo.heigit.org to HTTPS

## [6.2.1] - 2020-08-13
### Added
- Check whether routing points are within different countries before routing and break if they are and all borders should be avoided
### Fixed
- Updated Docker process to use Java 11 ([#777](https://github.com/GIScience/openrouteservice/issues/777))
- Correctly resolve routing profile categories when initializing core edge filters in preprocessing ([#785](https://github.com/GIScience/openrouteservice/issues/785))

## [6.2.0] - 2020-07-15
### Added
- New `maximum_speed` parameter to the driving profiles of the directions API, for specifying a speed limit, above a certain threshold set in the config file.
- Polish translation ([#690](https://github.com/GIScience/openrouteservice/issues/690))
- Configuration parameter to enable elevation smoothing ([#725](https://github.com/GIScience/openrouteservice/issues/725))
### Fixed
- Fixed fallback to dynamic routing methods if bearings parameter set ([#702](https://github.com/GIScience/openrouteservice/issues/702))
- Enable elevation interpolation for bridges and tunnels ([#685](https://github.com/GIScience/openrouteservice/issues/685))
- Fixed erroneous duration computation of soft weightings such as green and quiet weightings
- Enable recommended weighting for hgv profile and robustify the matching of routing algorithm to the request ([#755](https://github.com/GIScience/openrouteservice/issues/755))
### Changed
- Improve recommended weighting for cycling and walking profiles ([#665](https://github.com/GIScience/openrouteservice/issues/665))
- Restructure AdditionWeighting
- Upgrade to Java 11
### Deprecated
- Use recommended weighting instead of fastest ([#763](https://github.com/GIScience/openrouteservice/issues/763))

## [6.1.3] - 2021-09-03
### Changed
- removed unused dependency

## [6.1.2] - 2021-08-30
### Changed
- URL for repo.heigit.org to HTTPS

## [6.1.1] - 2020-06-02
### Added
- Configuration option to read elevation tags from pbf data
- Configuration parameters to set location index resolution and the maximum number of iterations in coordinates lookup ([#712](https://github.com/GIScience/openrouteservice/issues/712))
### Fixed
- Removing maintenance burden of two `app.config` files for native and docker setup ([#742](https://github.com/GIScience/openrouteservice/issues/742))
- Allowed the usage of green and noise in extra info parameter ([#688](https://github.com/GIScience/openrouteservice/issues/688))
- Fixed extra info grouping with alternative routes ([#681](https://github.com/GIScience/openrouteservice/issues/681))
- Fixed way surface/type encoding issue ([#677](https://github.com/GIScience/openrouteservice/issues/677))
- Querying shortest weighting can now use CH shortest preparation if available
- Roads tagged with destination access are penalized the same way for hgv as for car ([#525](https://github.com/GIScience/openrouteservice/issues/525))
- JAVA_OPTS and CATALINA_OPTS were not correctly set in Docker setup ([#696](https://github.com/GIScience/openrouteservice/issues/696))
- Suitability values in extra info are not underestimated ([#722](https://github.com/GIScience/openrouteservice/issues/722))
- Fixed problem with incorrect way point values being referenced for round trip ([#724](https://github.com/GIScience/openrouteservice/issues/724))
- Fixed oneway handling for bike routing ([#389](https://github.com/GIScience/openrouteservice/issues/389)) [by integrating GH PR [#1769](https://github.com/graphhopper/graphhopper/pull/1769/files/ad4fe02d3d9b5deb66dc0b88d02b61b28b52871c) of BikeCommonFlagEncoder]
### Changed
- Refactor the algorithm selection process
- Use ALT/A* Beeline for roundtrips. Enable Core-ALT-only for pedestrian profile.
- Enable CH and Core-ALT preprocessing with recommended weighting for all profiles.
- Refactor wheelchair builder
- Running a Docker container will now create a `app.config` on the host machine, so it's now usable from Dockerhub

## [6.1.0] - 2020-03-06
### Added
- Hebrew language support (thanks to [citizen-dror](https://github.com/GIScience/openrouteservice/commits?author=citizen-dror) for the translation)
- Configuration options to limit avoid_polygon routing option by area and/or extent ([#629](https://github.com/GIScience/openrouteservice/issues/629))
- Configuration options to limit count parameter and distance when using alternative routes algorithm ([#651](https://github.com/GIScience/openrouteservice/issues/651))
- Configuration options to limit distance when using round trip routing algorithm ([#658](https://github.com/GIScience/openrouteservice/issues/658))
- Enable CALT routing algorithm for cycling profiles ([#662](https://github.com/GIScience/openrouteservice/issues/662))
- Configuration options to send conditional system messages with API responses ([#664](https://github.com/GIScience/openrouteservice/issues/664))
### Fixed
- more consistent language API parameters (ISO 639-1 codes & IETF tags)
- Nepali language support can be selected through API
- Fixed invalid JSON and GeoJSON when including elevation ([#640](https://github.com/GIScience/openrouteservice/issues/640))
- Added graph date for isochrones and matrix service and fixed the 0 output ([#648](https://github.com/GIScience/openrouteservice/issues/648))
- Fixed memory issue at graph building ([#659](https://github.com/GIScience/openrouteservice/issues/659))
- Improve way category assignment for ferry connections ([#678](https://github.com/GIScience/openrouteservice/issues/678))
### Changed
- improve french translation (directions)
- Make Docker setup more flexible wrt customizations ([#627](https://github.com/GIScience/openrouteservice/issues/627))
- Updated GraphHopper to newer version (0.13)
- Give more details to green and quiet routing API descriptions ([#632](https://github.com/GIScience/openrouteservice/issues/632))

## [6.0.2] - 2021-09-03
### Changed
- removed unused dependency

## [6.0.1] - 2021-08-30
### Changed
- URL for repo.heigit.org to HTTPS

## [6.0.0] - 2019-12-03
### Added
- Indonesian Translation Language
- Allow specifying a config file with -Dors_app_config=<file> anywhere on the filesystem
- Enabled round trip routing ([#391](https://github.com/GIScience/openrouteservice/issues/391))
- Enabled aternative routes in API ([#377](https://github.com/GIScience/openrouteservice/issues/377))
- Added information to the response about when graphs were last built for the profile ([#542](https://github.com/GIScience/openrouteservice/issues/542))
- Added default value for maximum snapping radius
### Fixed
- Pass JAVA_OPTS and CATALINA_OPTS as Docker build arguments ([#587](https://github.com/GIScience/openrouteservice/issues/587))
- Encoding of waytype ferry ([#573](https://github.com/GIScience/openrouteservice/issues/573))
- Refactored Core-ALT algorithm so that it can be used globally
### Changed
- Updated GraphHopper to newer version (0.12)
- Reworked flag encoders to use the methods provided by GraphHopper 0.12
- Renamed packages to follow naming conventions
- Cleanup of a number of code files
### Deprecated
- Removed geocoding endpoint and code
- Removed accessibilty endpoint and code
- Removed Brotil encoder from servlet filter

## [5.0.2] - 2019-07-29
### Added
- Added a gpx schema validator into the api-tests, testing all gpx outputs while fixing the bug from ([#496](https://github.com/GIScience/openrouteservice/issues/496))
- Added information for countries a route traverses ([#349](https://github.com/GIScience/openrouteservice/issues/349))
- Added scanning of master with sonarcloud (2019-11-29)
### Fixed
- isochrone reachfactor gives now more realistic results ([#325](https://github.com/GIScience/openrouteservice/issues/325))
- Fixed the wrong gpx header for api v2 ([#496](https://github.com/GIScience/openrouteservice/issues/496))
- Make sure external storages contain entries for all edge IDs ([#535](https://github.com/GIScience/openrouteservice/issues/535))
- Check if BordersStorage exists before calling it in AvoidBordersCoreEdgeFilter
- Take into account shortcut direction in LM selection weighting ([#550](https://github.com/GIScience/openrouteservice/issues/550))
- Updated Matrix api v2 response to correctly display sources ([#560](https://github.com/GIScience/openrouteservice/issues/560))
- Check for null pointer in LM selection weighting ([#550](https://github.com/GIScience/openrouteservice/issues/550))
- Use commas rather than pipes for weighting options in app.config.sample ([#564](https://github.com/GIScience/openrouteservice/issues/564))
- Update point references when point is not found for routing ([#567](https://github.com/GIScience/openrouteservice/issues/567))
- Fix concurrency issues when requesting extra info in routing ([#571](https://github.com/GIScience/openrouteservice/issues/571))
### Changed
- Moved walking and hiking flag encoders to the ORS core system ([#440](https://github.com/GIScience/openrouteservice/issues/440))
- Remove route optimization code ([#499](https://github.com/GIScience/openrouteservice/issues/499))
- Reduced distance for neighbourhood point search in isochrones when small isochrones are generated ([#494](https://github.com/GIScience/openrouteservice/issues/494))
- Removed obsolete storages ([#536](https://github.com/GIScience/openrouteservice/issues/536))
- Refactor fallback to preprocessing-independent algorithm for certain routing request params
- Removed some landmark sets as default from app.config.sample

## [5.0.1] - 2019-04-08
### Added
- CALT routing algorithm - Not for production ([Issue #433](https://github.com/GIScience/openrouteservice/issues/433))
- Makes docker and docker-compose deployment of openrouteservice more customizable ([Issue #434](https://github.com/GIScience/openrouteservice/issues/434))
- Add the possibility to predefine standard maximum search radii in general and for each used profile in the config file ([Issue #418](https://github.com/GIScience/openrouteservice/issues/418))
### Fixed
- fix the GPX output of the APIv2. It was broken since release of api v2. ([Issue #533](https://github.com/GIScience/openrouteservice/issues/533))
- fix SRTM URL in GH fork ([#394](https://github.com/GIScience/openrouteservice/issues/394))
- fix classpath issues for resources, Windows builds now ([#489](https://github.com/GIScience/openrouteservice/issues/489))
- isochrone geojson bbox now format compliant ([#493](https://github.com/GIScience/openrouteservice/issues/493))
- v2 isochrones now respects max_locations in app.config ([#482](https://github.com/GIScience/openrouteservice/issues/482))
- Updated documentation to reflect correct isochrone smoothing algorithm ([Issue #471](https://github.com/GIScience/openrouteservice/issues/471))
- Enable > 2 waypoints when geometry_simplify=true ([#457](https://github.com/GIScience/openrouteservice/issues/457))
- Made it so that the wheelchair profile only goes over bridleways if they are set to be foot or wheelchair accessible ([#415](https://github.com/GIScience/openrouteservice/issues/415))
- Fixed the build fail bug when `routing_name` was set in the config file ([#424](https://github.com/GIScience/openrouteservice/issues/424))
- Fixed problem with border crossings where the way crosses three polygons ([#491](https://github.com/GIScience/openrouteservice/issues/491))
### Changed
- Updated pom to always build ors.war ([Issue #432](https://github.com/GIScience/openrouteservice/issues/432))
- Replace usage of packages incompatible with Java >8 ([#474](https://github.com/GIScience/openrouteservice/issues/474))
- Updated Matrix to have a maximum number of routes to calculate rather than locations ([#518](https://github.com/GIScience/openrouteservice/issues/518))
### Deprecated
- Removed the code that was inserted for the prototype traffic weightings as it was not used and made GH updates more complicated.


## [5.0.0] - 2019-02-25
### Added
- Updated api code to use the Spring framework, with the v2 api being added ([Issue #233](https://github.com/GIScience/openrouteservice/issues/233))
- Added support for ISO 3166-1 Alpha-2 / Alpha-3 codes for routing directions option avoid_countries ([Issue #195](https://github.com/GIScience/openrouteservice/issues/195))
- Added support for free hand route option/ skip segments ([Issue #167](https://github.com/GIScience/openrouteservice/issues/167))
- Added check on matrix service to make sure that the requested locations are within the bounding area of the graph ([Issue #408](https://github.com/GIScience/openrouteservice/issues/408))
- Makes docker and docker-compose deployment of openrouteservice more customizable ([Issue #434](https://github.com/GIScience/openrouteservice/issues/434))
- Added support for GH alternative_route algorithm (Issue #377)
### Fixed
- Fixed `geometry_simplify` parameter, which had no effect before. `geometry_simplify` is incompatible with `extra_info` ([#381](https://github.com/GIScience/openrouteservice/issues/381))
### Changed
- Updated rural speed limit in France to be 80km/h ([Issue #355](https://github.com/GIScience/openrouteservice/issues/355))
- Modified smoothing and buffer distances for small isochrones, aswell as other fixes for smaller isochrones ([Issue #382](https://github.com/GIScience/openrouteservice/issues/382))
- Updated pom to use correct opengeo repo and reordered so this is the last in the list, and use latest ORS-Graphhopper library ([Issue #398](https://github.com/GIScience/openrouteservice/issues/398))
- Added /directions as an endpoint for routing ([Issue #384](https://github.com/GIScience/openrouteservice/issues/384))
- Removed the following avoid features: pavedroads, unpavedroads, tunnels, tracks and hills, as well as the option to set maximum speed; for cycling and walking profiles the option to specify difficulty settings such as fitness level and maximum steepness ([issue #396](https://github.com/GIScience/openrouteservice/issues/396))
- Updated pom to always build ors.war ([Issue #432](https://github.com/GIScience/openrouteservice/issues/432))

## [4.7.2] - 2018-12-10
### Added
- Added Unit Tests for RouteSearchParameters.class() ([while fixing Issue #291](https://github.com/GIScience/openrouteservice/issues/291))
- Added ability to return warning messages in the route response which can be used for showing info to a user when warning criteria have been met based on extended storages.
- Added a RoadAccessRestrictions extended storage as a warning extended storage for when a route goes of ways with access restrictions ([Issue #342](https://github.com/GIScience/openrouteservice/issues/342))
### Fixed
- If residential penalty reduces speed to <5, set it to 5
- Added a new ParameterValueException in RouteSearchParameters if the profile is driving-car and profile_params are set in the options ([Issue #291](https://github.com/GIScience/openrouteservice/issues/291))
- Fixed API Test to consider the new ParameterValueException ([while fixing Issue #291](https://github.com/GIScience/openrouteservice/issues/291))
- Improved range and resolution of values encoding dimension/weight road restrictions in order to properly resolve them when corresponding hgv parameters are set ([fixes issue #263](https://github.com/GIScience/openrouteservice/issues/263))
- Fixed empty BBox error if the route is located in the southern hemisphere ([Issue #348](https://github.com/GIScience/openrouteservice/issues/348))
- Take into account access restrictions specific to hgv subprofiles ([fixes issue #235](https://github.com/GIScience/openrouteservice/issues/235))
- Properly resolve all tolls, especially hgv-specific ones ([fixes issue #358](https://github.com/GIScience/openrouteservice/issues/358))
- Updated checks on pedestrian way filter for access restrictions
### Changed
- Allowed access for cars and hgvs on access=destination roads ([Issue #342](https://github.com/GIScience/openrouteservice/issues/342))

## [4.7.1] - 2018-10-24
### Added
Added instructions to readme for installing without Docker ([Issue #272](https://github.com/GIScience/openrouteservice/issues/272))
Added area_units for isochrones API as units being misleading ([Issue #272](https://github.com/GIScience/openrouteservice/issues/272))
### Fixed
- Area calculation for isochrones using metric crs ([Issue #130](https://github.com/GIScience/openrouteservice/issues/130))
- Decreases maximum peed for bike-regular for more realistic reachability scores ([Issue #325](https://github.com/GIScience/openrouteservice/issues/325))
- Fixes self intersecting polygons when requesting population for isochrones ([Issue #297](https://github.com/GIScience/openrouteservice/issues/297))
- Changes center in isochrones response to snapped edge coordinate on graph ([Issue #336](https://github.com/GIScience/openrouteservice/issues/336))
- Enable HGV axleload restriction ([Issue #262](https://github.com/GIScience/openrouteservice/issues/262))
### Changed
- Changed app.config.sample for docker to consider split profiles ([Issue #320](https://github.com/GIScience/openrouteservice/issues/320))
- Changed minor information in pom.xml
- Updated API test starting coordinates to be on a road ([Issue #328](https://github.com/GIScience/openrouteservice/issues/328))

## [4.7.0] - 2018-10-10
### Added
- Removed locations code as this will be handled by openpoiservice in the future ([Issue #120](https://github.com/GIScience/openrouteservice/issues/120))
- Removed Geocoding code as this will be handled by the geocoder service rather than within ORS
- Added smoothing option for isochrones ([Issue #137](https://github.com/GIScience/openrouteservice/issues/137))
- Added ExtraInfo storage for osm way id so that this information can be stored (and accessed) agianst the edges ([Issue #217](https://github.com/GIScience/openrouteservice/issues/217))
- Added a new GeometryUtility function and its unit test to calculate the bbox for a set of coordinates ([Issue #241](https://github.com/GIScience/openrouteservice/issues/241))
- Added support for elevation data above & and below the 60 deg N/S. When you run your own instance make sure that you specify the `elevation_provider: multi` (instead of just 'cgiar') ([Issue #220](https://github.com/GIScience/openrouteservice/issues/220))
- Added support to keep elevation source data over various path generation processes - add to your app.config: `elevation_cache_clear: false`
- Added support for new keep left/right turn instructions

### Fixed
- Correct logic of determining vehicle type flags in heavy vehicle storage ([Issue #211](https://github.com/GIScience/openrouteservice/issues/211))
- Enable OSM "key:access" tag values to take effect for heavy vehicle profile ([Issue #209](https://github.com/GIScience/openrouteservice/issues/209))
- Fixed problem with avoid polygons excluding ways that should have been accepted ([Issue #95](https://github.com/GIScience/openrouteservice/issues/95))
- Updated code to remove merging of instructions as this resulted in missing important turn instructions ([Issue #177](https://github.com/GIScience/openrouteservice/issues/177))
- Added missing translations for arrival instructions ([Issue #171](https://github.com/GIScience/openrouteservice/issues/171))
- Updated code so that acceleration is taken into account when speeds are calculated for edges ([Issue #178](https://github.com/GIScience/openrouteservice/issues/178))
- Fixed the mising rte tag in gpx issue ([Issue #196](https://github.com/GIScience/openrouteservice/issues/196))
- Fixed the gpx validation errror ([Issue #168](https://github.com/GIScience/openrouteservice/issues/168))
- Added unit conversion so that isochrone response is in user specified unit ([issue #91](https://github.com/GIScience/openrouteservice/issues/91))
- Enabled the reporting of multiple missing points in error response ([issue #246](https://github.com/GIScience/openrouteservice/issues/246))
- Fixed wrong bounding box error ([Issue #241](https://github.com/GIScience/openrouteservice/issues/241))
- Fixed problem with mountain bike profile never using contraction hierarchies.

### Changed
- Updated the internal graphhopper libraries from 0.9.x to 0.10.1 and reduced the number of custom implementations and features.
This implies that some of the previous features is no longer available in this release of openrouteservice. Most of these
adjustments are under the hood and will not be noticeable for anyone. Have said that there is of course **one exception**:
You need to create a separate profile per vehicle. In previous versions it was possible to combine multiple vehicles (like
bike, road bike, e-bike and mtb) into a single ors-profile - this is no longer possible. Instead you need to create one
profile for bike, one for mtb one for road bike and so on.  
- Updated/refactored road bike flagencoder to make it more suitable for road cycling enthusiasts. Please note, that the
generated routs might not be compliant to the local regulations - specially when 'Biking trails are obligated to be use'
- Refactored some of the edge filters and cleaned up the code initializing them
- Updated the wheelchair profile to better handle restrictions such as width, kerb heights and instances where sidewalks
are attached to roads. ([Issue #162](https://github.com/GIScience/openrouteservice/issues/162))
- Replaced "Sand" surface encoding with "Paving stone"
- Changed the bbox api test ([Issue #241](https://github.com/GIScience/openrouteservice/issues/241))
- Changed the way the bbox is calculated internally ([Issue #241](https://github.com/GIScience/openrouteservice/issues/241))
- Change the license from apache 2.0 to LGPL3 ([PR #296](https://github.com/GIScience/openrouteservice/issues/296))

### Deprecated
- Removed references to locations and accessibilty services from web.xml ([Issue #186](https://github.com/GIScience/openrouteservice/issues/186))

## [4.5.1] - 2018-03-20
### Fixed
- Fixed the parameters being the wrong way around in isochrones request when maximum range has been exceeded ([Issue #126](https://github.com/GIScience/openrouteservice/issues/126))
- Fixed the coordinate precision in the geojson export from 4 to 6 decimals ([Issue #136](https://github.com/GIScience/openrouteservice/issues/136))
- Fixed the instructions='false' error when exporting as geojson ([Issue #138](https://github.com/GIScience/openrouteservice/issues/138))
- Fixed missing summary in the geojson output ([Issue #139](https://github.com/GIScience/openrouteservice/issues/139))
- Fixed error when a high exit number for a roundabout is used in instructions ([Issue #145](https://github.com/GIScience/openrouteservice/issues/145))

### Changed
- Updated error response code for routing when no route can be found between locations ([Issue #144](https://github.com/GIScience/openrouteservice/issues/144))
- Updated logging so that stack traces are only output when debug logging is enabled ([Issue #148](https://github.com/GIScience/openrouteservice/issues/148))
- Updated the error response for geocding when no address found ([Issue #134](https://github.com/GIScience/openrouteservice/issues/134))


## [4.5.0] - 2018-02-27
### Added
- Functionality has been added to restrict routes so that they do not cross all borders, controlled borders, or the borders of specific countries ([Issue #41](https://github.com/GIScience/openrouteservice/issues/41))
- Added GeoJson export for routing exports ([Issue #54](https://github.com/GIScience/openrouteservice/issues/54))
- Added global export class to combine all exports there ([Issue #123](https://github.com/GIScience/openrouteservice/issues/123))
- Option to specify maximum locations for matrix request when using non-standard weightings ([Issue #94](https://github.com/GIScience/openrouteservice/issues/94))

### Fixed
- Fix exception when roundabout exit is not correctly found ([Issue #89](https://github.com/GIScience/openrouteservice/issues/89))
- Option to specify maximum locations for matrix request when using non-standard weightings ([Issue #94](https://github.com/GIScience/openrouteservice/issues/94))
- Geocoder now returns a 404 response if no address is found for reverse geocoding ([Issue #113](https://github.com/GIScience/openrouteservice/issues/113))
- Fixed error codes ([Issue #109](https://github.com/GIScience/openrouteservice/issues/109))
- Correct querying of population statistics data for isochrones ([Issue #106](https://github.com/GIScience/openrouteservice/issues/106))

### Changed
- RoutingProfile was changed to make sure whenever pop_total or pop_area is queried, both are present in the attributes ([Issue #106](https://github.com/GIScience/openrouteservice/issues/106))
- Response with a detour factor now uses "detourfactor" rather than "detour_factor" ([Issue #61](https://github.com/GIScience/openrouteservice/issues/61))
- Changed the gpx export to the new global export processor ([Issue #123](https://github.com/GIScience/openrouteservice/issues/123))

### Deprecated
- getStatisticsOld | Connected to the old statistics library ([Issue #106](https://github.com/GIScience/openrouteservice/issues/106))
- geometryToWKB | Connected to the old statistics library ([Issue #106](https://github.com/GIScience/openrouteservice/issues/106))

## [4.4.2] - 2018-01-31
### Added
- Ability to get routes in GPX format ([Issue #8](https://github.com/GIScience/openrouteservice/issues/8))
- Ability to read HGV tags from OSM Nodes ([Issue #49](https://github.com/GIScience/openrouteservice/issues/49))
- No need to add optimisation parameter in request ([PR #87](https://github.com/GIScience/openrouteservice/issues/87))
- Option to respond md5 of osm file used for graph generation ([Issue #48](https://github.com/GIScience/openrouteservice/issues/48))

### Fixed
- Updated code to not use empty bearings when continue_straight=true is set ([Issue #51](https://github.com/GIScience/openrouteservice/issues/51))
- Fixed problem with HGV restrictions only being taken into account if less than three provided ([Issue #75](https://github.com/GIScience/openrouteservice/issues/75))
- RPHAST performance optimisations ([Issue #64](https://github.com/GIScience/openrouteservice/issues/64))
- Updated duration calculations for urban areas ([Issue #44](https://github.com/GIScience/openrouteservice/issues/44))
- Increase hikari pool size for db connections ([PR #52](https://github.com/GIScience/openrouteservice/issues/52))

## [4.4.1] - 2017-10-12

### Added
- Ability to compute and flush graphs without holding them in memory.

### Fixed
- Optionally define bearings for specific waypoints.

## [4.4.0] - 2017-10-09
### Added
- Updated functional tests.
- Bearings parameter may be passed for cycling profiles.
- Radiuses parameter may be passed for cycling profiles.
- Continue forward parameter may be passed for cycling profiles.
- Considering OSM tag smoothness=impassable in routing.
- First prototype of statistics provider in isochrones added.

### Fixed
- Remove tracking of the highest node in DownwardSearchEdgeFilter.
- Unable to find appropriate routing profile for optimized=true if not available.
- Possible Hash function in MultiTreeMetricsExtractor collision now removed.
- Minor speed up fix in ConcaveBallsIsochroneMapBuilder.
- Fix bug in RPHAST when location lies on a oneway road.
- Consider turn restrictions if optimized=false is passed.

[unreleased]: https://github.com/GIScience/openrouteservice/compare/v6.8.0...HEAD
[6.8.0]: https://github.com/GIScience/openrouteservice/compare/v6.7.1...v6.8.0
[6.7.1]: https://github.com/GIScience/openrouteservice/compare/v6.7.0...v6.7.1
[6.7.0]: https://github.com/GIScience/openrouteservice/compare/v6.6.4...v6.7.0
[6.6.4]: https://github.com/GIScience/openrouteservice/compare/v6.6.3...v6.6.4
[6.6.3]: https://github.com/GIScience/openrouteservice/compare/v6.6.2...v6.6.3
[6.6.2]: https://github.com/GIScience/openrouteservice/compare/v6.6.1...v6.6.2
[6.6.1]: https://github.com/GIScience/openrouteservice/compare/v6.6.0...v6.6.1
[6.6.0]: https://github.com/GIScience/openrouteservice/compare/v6.5.0...v6.6.0
[6.5.0]: https://github.com/GIScience/openrouteservice/compare/v6.4.4...v6.5.0
[6.4.4]: https://github.com/GIScience/openrouteservice/compare/v6.4.3...v6.4.4
[6.4.3]: https://github.com/GIScience/openrouteservice/compare/v6.4.2...v6.4.3
[6.4.2]: https://github.com/GIScience/openrouteservice/compare/v6.4.1...v6.4.2
[6.4.1]: https://github.com/GIScience/openrouteservice/compare/v6.4.0...v6.4.1
[6.4.0]: https://github.com/GIScience/openrouteservice/compare/v6.3.7...v6.4.0
[6.3.7]: https://github.com/GIScience/openrouteservice/compare/v6.3.6...v6.3.7
[6.3.6]: https://github.com/GIScience/openrouteservice/compare/v6.3.5...v6.3.6
[6.3.5]: https://github.com/GIScience/openrouteservice/compare/v6.3.4...v6.3.5
[6.3.4]: https://github.com/GIScience/openrouteservice/compare/v6.3.3...v6.3.4
[6.3.3]: https://github.com/GIScience/openrouteservice/compare/v6.3.2...v6.3.3
[6.3.2]: https://github.com/GIScience/openrouteservice/compare/v6.3.1...v6.3.2
[6.3.1]: https://github.com/GIScience/openrouteservice/compare/v6.3.0...v6.3.1
[6.3.0]: https://github.com/GIScience/openrouteservice/compare/v6.2.1...v6.3.0
[6.2.1]: https://github.com/GIScience/openrouteservice/compare/v6.2.0...v6.2.1
[6.2.0]: https://github.com/GIScience/openrouteservice/compare/v6.1.1...v6.2.0
[6.1.1]: https://github.com/GIScience/openrouteservice/compare/v6.1.0...v6.1.1
[6.1.0]: https://github.com/GIScience/openrouteservice/compare/v6.0.0...v6.1.0
[6.0.0]: https://github.com/GIScience/openrouteservice/compare/v5.0.2...v6.0.0
[5.0.2]: https://github.com/GIScience/openrouteservice/compare/v5.0.1...v5.0.2
[5.0.1]: https://github.com/GIScience/openrouteservice/compare/5.0.0...v5.0.1
[5.0.0]: https://github.com/GIScience/openrouteservice/compare/v4.7.2...5.0.0
[4.7.2]: https://github.com/GIScience/openrouteservice/compare/4.7.1...v4.7.2
[4.7.1]: https://github.com/GIScience/openrouteservice/compare/4.7.0...4.7.1
[4.7.0]: https://github.com/GIScience/openrouteservice/compare/4.5.1...4.7.0
[4.5.1]: https://github.com/GIScience/openrouteservice/compare/4.5.0...4.5.1
[4.5.0]: https://github.com/GIScience/openrouteservice/compare/4.4.2...4.5.0
[4.4.2]: https://github.com/GIScience/openrouteservice/compare/4.4.1...4.4.2
[4.4.1]: https://github.com/GIScience/openrouteservice/compare/4.4.0...4.4.1
[4.4.0]: https://github.com/GIScience/openrouteservice/compare/4.3.0...4.4.0<|MERGE_RESOLUTION|>--- conflicted
+++ resolved
@@ -38,12 +38,9 @@
 - API documentation on coordinate CRS
 ### Fixed
 - Way access for walking profiles ([#1227](https://github.com/GIScience/openrouteservice/issues/1227))
-<<<<<<< HEAD
+- Fix security vulnerability and testing for the swagger docs api ([PR #1257](https://github.com/GIScience/openrouteservice/pull/1257))
 - upgrade com.typesafe:config from 1.4.1 to 1.4.2
-=======
-- Fix security vulnerability and testing for the swagger docs api ([PR #1257](https://github.com/GIScience/openrouteservice/pull/1257))
 - update log4j to version 2.19.0 and slf4j to 2.0.6
->>>>>>> 97b7b629
 
 ## [6.8.0] - 2022-10-10
 ### Added
