--- conflicted
+++ resolved
@@ -34,19 +34,17 @@
  -->
 
 ## [Unreleased]
-<<<<<<< HEAD
+### Added
+- Docs folder aggregating documentation from openrouteservice-docs, wiki, README.md and docker-subfolder
 ### Removed
 - old v1 API code and related classes
-=======
+### Fixed 
+- References to old documentation now point to rendered version of new docs
+
 ## [6.6.1] - 2021-07-05
 ### Fixed
 - made ORSKafkaConsumerInitContextListener non-blocking
 - Initialize edge centrality scores only for edges fully within bbox
-- References to old documentation now point to rendered version of new docs
-
-### Added
-- Docs folder aggregating documentation from openrouteservice-docs, wiki, README.md and docker-subfolder
->>>>>>> 3eba339b
 
 ## [6.6.0] - 2021-06-08
 ### Added
