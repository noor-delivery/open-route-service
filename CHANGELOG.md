# Changelog
All notable changes to this project will be documented in this file.

The format is based on [Keep a Changelog](http://keepachangelog.com/en/1.0.0/)
and this project adheres to [Semantic Versioning](http://semver.org/spec/v2.0.0.html).

## [Unreleased]
### Added
- 

### Fixed
- Fixed the parameters being the wrong way around in isochrones request when maximum range has been exceeded (Issue #126)
- Fixed the coordinate precision in the geojson export from 4 to 6 decimals (Issue #136)
- Fixed the instructions='false' error when exporting as geojson (Issue #138)
- Fixed missing summary in the geojson output (Issue #139)

### Changed
<<<<<<< HEAD
- Updated error response code for routing when no route can be found between locations (Issue #144)
=======
- Updated logging so that stack traces are only output when debug logging is enabled (Issue #148)
- Updated the error response for geocding when no address found (Issue #134)
>>>>>>> be73e957

### Depricated
- 

## [4.5] - 2018-02-27
### Added
- Functionality has been added to restrict routes so that they do not cross all borders, controlled borders, or the borders of specific countries (Issue #41)
- Added GeoJson export for routing exports (Issue #54)
- Added global export class to combine all exports there (Issue #123)
- Option to specify maximum locations for matrix request when using non-standard weightings (Issue #94)

### Fixed
- Fix exception when roundabout exit is not correctly found (Issue #89)
- Option to specify maximum locations for matrix request when using non-standard weightings (Issue #94)
- Geocoder now returns a 404 response if no address is found for reverse geocoding (Issue #113)
- Fixed error codes (Issue #109)
- Correct querying of population statistics data for isochrones (Issue #106)

### Changed
- RoutingProfile was changed to make sure whenever pop_total or pop_area is queried, both are present in the attributes (Issue #106)
- Response with a detour factor now uses "detourfactor" rather than "detour_factor" (Issue #61)
- Changed the gpx export to the new global export processor (Issue #123)

### Deprecated
- getStatisticsOld | Connected to the old statistics library (Issue #106)
- geometryToWKB | Connected to the old statistics library (Issue #106)

## [4.4.2] - 2018-01-31
### Added
- Ability to get routes in GPX format (Issue #8)
- Ability to read HGV tags from OSM Nodes (Issue #49)
- No need to add optimisation parameter in request (PR #87)
- Option to respond md5 of osm file used for graph generation (Issue #48)

### Fixed
- Updated code to not use empty bearings when continue_straight=true is set (Issue #51)
- Fixed problem with HGV restrictions only being taken into account if less than three provided (Issue #75)
- RPHAST performance optimisations (Issue #64)
- Updated duration calculations for urban areas (Issue #44)
- Increase hikari pool size for db connections (PR #52)

## [4.4.1] - 2017-10-12

### Added
- Ability to compute and flush graphs without holding them in memory.

### Fixed
- Optionally define bearings for specific waypoints.

## [4.4.0] - 2017-10-09
### Added
- Updated functional tests.
- Bearings parameter may be passed for cycling profiles.
- Radiuses parameter may be passed for cycling profiles.
- Continue forward parameter may be passed for cycling profiles.
- Considering OSM tag smoothness=impassable in routing.
- First prototype of statistics provider in isochrones added.

### Fixed
- Remove tracking of the highest node in DownwardSearchEdgeFilter.
- Unable to find appropriate routing profile for optimized=true if not available.
- Possible Hash function in MultiTreeMetricsExtractor collision now removed.
- Minor speed up fix in ConcaveBallsIsochroneMapBuilder.
- Fix bug in RPHAST when location lies on a oneway road.
- Consider turn restrictions if optimized=false is passed.

### Changed
- 

### Removed
- 

### Deprecated
- 
<|MERGE_RESOLUTION|>--- conflicted
+++ resolved
@@ -15,12 +15,9 @@
 - Fixed missing summary in the geojson output (Issue #139)
 
 ### Changed
-<<<<<<< HEAD
 - Updated error response code for routing when no route can be found between locations (Issue #144)
-=======
 - Updated logging so that stack traces are only output when debug logging is enabled (Issue #148)
 - Updated the error response for geocding when no address found (Issue #134)
->>>>>>> be73e957
 
 ### Depricated
 - 
