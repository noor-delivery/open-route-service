# Changelog
All notable changes to this project will be documented in this file.

The format is based on [Keep a Changelog](http://keepachangelog.com/en/1.0.0/)
and this project adheres to [Semantic Versioning](http://semver.org/spec/v2.0.0.html).

## [Unreleased]
### Added
<<<<<<< HEAD
### Fixed
### Changed
### Deprecated

## [5.0.2] - 2019-07-29
### Added
=======
- Indonesian Translation Language
>>>>>>> 598d4b48
- Added a gpx schema validator into the api-tests, testing all gpx outputs while fixing the bug from (#496)
- Added information for countries a route traverses (#349)
### Fixed
- isochrone reachfactor gives now more realistic results (#325)
- Fixed the wrong gpx header for api v2 (#496)
- Make sure external storages contain entries for all edge IDs (#535)
- Check if BordersStorage exists before calling it in AvoidBordersCoreEdgeFilter
- Take into account shortcut direction in LM selection weighting (#550)
- Updated Matrix api v2 response to correctly display sources (#560)
- Check for null pointer in LM selection weighting (#550)
- Use commas rather than pipes for weighting options in app.config.sample (#564)
- Update point references when point is not found for routing (#567)
### Changed
- Moved walking and hiking flag encoders to the ORS core system (#440)
- Remove route optimization code (#499)
- Reduced distance for neighbourhood point search in isochrones when small isochrones are generated (#494)
- Removed obsolete storages (#536)
- Refactor fallback to preprocessing-independent algorithm for certain routing request params
- Removed some landmark sets as default from app.config.sample
### Deprecated

## [5.0.1] - 2019-04-08
### Added
- CALT routing algorithm - Not for production (Issue #433)
- Makes docker and docker-compose deployment of openrouteservice more customizable (Issue #434)
- Add the possibility to predefine standard maximum search radii in general and for each used profile in the config file (Issue #418)
### Fixed
- fix the GPX output of the APIv2. It was broken since release of api v2. (Issue #533)
- fix SRTM URL in GH fork (#394)
- fix classpath issues for resources, Windows builds now (#489)
- isochrone geojson bbox now format compliant (#493)
- v2 isochrones now respects max_locations in app.config (#482)
- Updated documentation to reflect correct isochrone smoothing algorithm (Issue #471)
- Enable > 2 waypoints when geometry_simplify=true (#457)
- Made it so that the wheelchair profile only goes over bridleways if they are set to be foot or wheelchair accessible (#415)
- Fixed the build fail bug when `routing_name` was set in the config file (#424)
- Fixed problem with border crossings where the way crosses three polygons (#491)
### Changed
- Updated pom to always build ors.war (Issue #432)
- Replace usage of packages incompatible with Java >8 (#474)
- Updated Matrix to have a maximum number of routes to calculate rather than locations (#518)
### Deprecated


## [5.0] - 2019-02-25
### Added
- Updated api code to use the Spring framework, with the v2 api being added (Issue #233)
- Added support for ISO 3166-1 Alpha-2 / Alpha-3 codes for routing directions option avoid_countries (Issue #195)
- Added support for free hand route option/ skip segments (Issue #167)
- Added check on matrix service to make sure that the requested locations are within the bounding area of the graph (Issue #408)
- Makes docker and docker-compose deployment of openrouteservice more customizable (Issue #434)
### Fixed
- Fixed `geometry_simplify` parameter, which had no effect before. `geometry_simplify` is incompatible with `extra_info` (#381)
### Changed
- Updated rural speed limit in France to be 80km/h (Issue #355)
- Modified smoothing and buffer distances for small isochrones, aswell as other fixes for smaller isochrones (Issue #382)
- Updated pom to use correct opengeo repo and reordered so this is the last in the list, and use latest ORS-Graphhopper library (Issue #398)
- Added /directions as an endpoint for routing (Issue #384)
- Removed the following avoid features: pavedroads, unpavedroads, tunnels, tracks and hills, as well as the option to set maximum speed; for cycling and walking profiles the option to specify difficulty settings such as fitness level and maximum steepness (issue #396)
- Updated pom to always build ors.war (Issue #432)
### Deprecated

## [4.7.2] - 2018-12-10
### Added
- Added Unit Tests for RouteSearchParameters.class() (while fixing Issue #291)
- Added ability to return warning messages in the route response which can be used for showing info to a user when warning criteria have been met based on extended storages.
- Added a RoadAccessRestrictions extended storage as a warning extended storage for when a route goes of ways with access restrictions (Issue #342)
### Fixed
- If residential penalty reduces speed to <5, set it to 5
- Added a new ParameterValueException in RouteSearchParameters if the profile is driving-car and profile_params are set in the options (Issue #291)
- Fixed API Test to consider the new ParameterValueException (while fixing Issue #291)
- Improved range and resolution of values encoding dimension/weight road restrictions in order to properly resolve them when corresponding hgv parameters are set (fixes issue #263)
- Fixed empty BBox error if the route is located in the southern hemisphere (Issue #348)
- Take into account access restrictions specific to hgv subprofiles (fixes issue #235)
- Properly resolve all tolls, especially hgv-specific ones (fixes issue #358)
- Updated checks on pedestrian way filter for access restrictions
### Changed
- Allowed access for cars and hgvs on access=destination roads (Issue #342)
### Deprecated

## [4.7.1] - 2018-10-24
### Added
Added instructions to readme for installing without Docker (Issue #272)
Added area_units for isochrones API as units being misleading (Issue #272)
### Fixed
- Area calculation for isochrones using metric crs (Issue #130)
- Decreases maximum peed for bike-regular for more realistic reachability scores (Issue #325)
- Fixes self intersecting polygons when requesting population for isochrones (Issue #297)
- Changes center in isochrones response to snapped edge coordinate on graph (Issue #336)
- Enable HGV axleload restriction (Issue #262)
### Changed
- Changed app.config.sample for docker to consider split profiles (Issue #320)
- Changed minor information in pom.xml
- Updated API test starting coordinates to be on a road (Issue #328)
### Deprecated

## [4.7] - 2018-10-10
### Added
- Removed locations code as this will be handled by openpoiservice in the future (Issue #120)
- Removed Geocoding code as this will be handled by the geocoder service rather than within ORS
- Added smoothing option for isochrones (Issue #137)
- Added ExtraInfo storage for osm way id so that this information can be stored (and accessed) agianst the edges (Issue #217)
- Added a new GeometryUtility function and its unit test to calculate the bbox for a set of coordinates (Issue #241)
- Added support for elevation data above & and below the 60 deg N/S. When you run your own instance make sure that you specify the `elevation_provider: multi` (instead of just 'cgiar') (Issue #220)
- Added support to keep elevation source data over various path generation processes - add to your app.config: `elevation_cache_clear: false`
- Added support for new keep left/right turn instructions

### Fixed
- Correct logic of determining vehicle type flags in heavy vehicle storage (Issue #211)
- Enable OSM "key:access" tag values to take effect for heavy vehicle profile (Issue #209)
- Fixed problem with avoid polygons excluding ways that should have been accepted (Issue #95)
- Updated code to remove merging of instructions as this resulted in missing important turn instructions (Issue #177)
- Added missing translations for arrival instructions (Issue #171)
- Updated code so that acceleration is taken into account when speeds are calculated for edges (Issue #178)
- Fixed the mising rte tag in gpx issue (Issue #196)
- Fixed the gpx validation errror (Issue #168)
- Added unit conversion so that isochrone response is in user specified unit (issue #91)
- Enabled the reporting of multiple missing points in error response (issue #246)
- Fixed wrong bounding box error (Issue #241)
- Fixed problem with mountain bike profile never using contraction hierarchies.

### Changed
- Updated the internal graphhopper libraries from 0.9.x to 0.10.1 and reduced the number of custom implementations and features.
This implies that some of the previous features is no longer available in this release of openrouteservice. Most of these
adjustments are under the hood and will not be noticeable for anyone. Have said that there is of course **one exception**:
You need to create a separate profile per vehicle. In previous versions it was possible to combine multiple vehicles (like
bike, road bike, e-bike and mtb) into a single ors-profile - this is no longer possible. Instead you need to create one
profile for bike, one for mtb one for road bike and so on.  
- Updated/refactored road bike flagencoder to make it more suitable for road cycling enthusiasts. Please note, that the
generated routs might not be compliant to the local regulations - specially when 'Biking trails are obligated to be use'
- Refactored some of the edge filters and cleaned up the code initializing them
- Updated the wheelchair profile to better handle restrictions such as width, kerb heights and instances where sidewalks
are attached to roads. (Issue #162)
- Replaced "Sand" surface encoding with "Paving stone"
- Changed the bbox api test (Issue #241)
- Changed the way the bbox is calculated internally (Issue #241)
- Change the license from apache 2.0 to LGPL3 (PR #296)

### Deprecated
- Removed references to locations and accessibilty services from web.xml (Issue #186)

## [4.5.1] - 2018-03-20
### Fixed
- Fixed the parameters being the wrong way around in isochrones request when maximum range has been exceeded (Issue #126)
- Fixed the coordinate precision in the geojson export from 4 to 6 decimals (Issue #136)
- Fixed the instructions='false' error when exporting as geojson (Issue #138)
- Fixed missing summary in the geojson output (Issue #139)
- Fixed error when a high exit number for a roundabout is used in instructions (Issue #145)

### Changed
- Updated error response code for routing when no route can be found between locations (Issue #144)
- Updated logging so that stack traces are only output when debug logging is enabled (Issue #148)
- Updated the error response for geocding when no address found (Issue #134)


## [4.5] - 2018-02-27
### Added
- Functionality has been added to restrict routes so that they do not cross all borders, controlled borders, or the borders of specific countries (Issue #41)
- Added GeoJson export for routing exports (Issue #54)
- Added global export class to combine all exports there (Issue #123)
- Option to specify maximum locations for matrix request when using non-standard weightings (Issue #94)

### Fixed
- Fix exception when roundabout exit is not correctly found (Issue #89)
- Option to specify maximum locations for matrix request when using non-standard weightings (Issue #94)
- Geocoder now returns a 404 response if no address is found for reverse geocoding (Issue #113)
- Fixed error codes (Issue #109)
- Correct querying of population statistics data for isochrones (Issue #106)

### Changed
- RoutingProfile was changed to make sure whenever pop_total or pop_area is queried, both are present in the attributes (Issue #106)
- Response with a detour factor now uses "detourfactor" rather than "detour_factor" (Issue #61)
- Changed the gpx export to the new global export processor (Issue #123)

### Deprecated
- getStatisticsOld | Connected to the old statistics library (Issue #106)
- geometryToWKB | Connected to the old statistics library (Issue #106)

## [4.4.2] - 2018-01-31
### Added
- Ability to get routes in GPX format (Issue #8)
- Ability to read HGV tags from OSM Nodes (Issue #49)
- No need to add optimisation parameter in request (PR #87)
- Option to respond md5 of osm file used for graph generation (Issue #48)

### Fixed
- Updated code to not use empty bearings when continue_straight=true is set (Issue #51)
- Fixed problem with HGV restrictions only being taken into account if less than three provided (Issue #75)
- RPHAST performance optimisations (Issue #64)
- Updated duration calculations for urban areas (Issue #44)
- Increase hikari pool size for db connections (PR #52)

## [4.4.1] - 2017-10-12

### Added
- Ability to compute and flush graphs without holding them in memory.

### Fixed
- Optionally define bearings for specific waypoints.

## [4.4.0] - 2017-10-09
### Added
- Updated functional tests.
- Bearings parameter may be passed for cycling profiles.
- Radiuses parameter may be passed for cycling profiles.
- Continue forward parameter may be passed for cycling profiles.
- Considering OSM tag smoothness=impassable in routing.
- First prototype of statistics provider in isochrones added.

### Fixed
- Remove tracking of the highest node in DownwardSearchEdgeFilter.
- Unable to find appropriate routing profile for optimized=true if not available.
- Possible Hash function in MultiTreeMetricsExtractor collision now removed.
- Minor speed up fix in ConcaveBallsIsochroneMapBuilder.
- Fix bug in RPHAST when location lies on a oneway road.
- Consider turn restrictions if optimized=false is passed.

### Changed
-

### Removed
-

### Deprecated
-<|MERGE_RESOLUTION|>--- conflicted
+++ resolved
@@ -6,16 +6,13 @@
 
 ## [Unreleased]
 ### Added
-<<<<<<< HEAD
+- Indonesian Translation Language
 ### Fixed
 ### Changed
 ### Deprecated
 
 ## [5.0.2] - 2019-07-29
 ### Added
-=======
-- Indonesian Translation Language
->>>>>>> 598d4b48
 - Added a gpx schema validator into the api-tests, testing all gpx outputs while fixing the bug from (#496)
 - Added information for countries a route traverses (#349)
 ### Fixed
