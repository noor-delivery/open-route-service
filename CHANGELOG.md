# Changelog
All notable changes to this project will be documented in this file.

The format is based on [Keep a Changelog](http://keepachangelog.com/en/1.0.0/)

## [Unreleased]
### Added
### Fixed
- Allowed the usage of green and noise in extra info parameter ([#688](https://github.com/GIScience/openrouteservice/issues/688))
- Querying shortest weighting can now use CH shortest preparation if available
### Changed
- Refactor the algorithm selection process
<<<<<<< HEAD
- Use ALT/A* Beeline for roundtrips. Enable Core-ALT-only for pedestrian profile.
- Enable CH and Core-ALT preprocessing with recommended weighting for all profiles.
=======
- Refactor wheelchair builder
>>>>>>> e2d7127b
### Deprecated

## [6.1.0] - 2020-03-06
### Added
- Hebrew language support (thanks to [citizen-dror](https://github.com/GIScience/openrouteservice/commits?author=citizen-dror) for the translation) 
- Configuration options to limit avoid_polygon routing option by area and/or extent ([#629](https://github.com/GIScience/openrouteservice/issues/629))
- Configuration options to limit count parameter and distance when using alternative routes algorithm ([#651](https://github.com/GIScience/openrouteservice/issues/651))
- Configuration options to limit distance when using round trip routing algorithm ([#658](https://github.com/GIScience/openrouteservice/issues/658))
- Enable CALT routing algorithm for cycling profiles ([#662](https://github.com/GIScience/openrouteservice/issues/662))
- Configuration options to send conditional system messages with API responses ([#664](https://github.com/GIScience/openrouteservice/issues/664))
### Fixed
- more consistent language API parameters (ISO 639-1 codes & IETF tags)
- Nepali language support can be selected through API
- Fixed invalid JSON and GeoJSON when including elevation ([#640](https://github.com/GIScience/openrouteservice/issues/640))
- Added graph date for isochrones and matrix service and fixed the 0 output ([#648](https://github.com/GIScience/openrouteservice/issues/648))
- Fixed memory issue at graph building ([#659](https://github.com/GIScience/openrouteservice/issues/659))
- Improve way category assignment for ferry connections ([#678](https://github.com/GIScience/openrouteservice/issues/678))
### Changed
- Make Docker setup more flexible wrt customizations ([#627](https://github.com/GIScience/openrouteservice/issues/627))
- Updated GraphHopper to newer version (0.13)
- Give more details to green and quiet routing API descriptions ([#632](https://github.com/GIScience/openrouteservice/issues/632))
### Deprecated

## [6.0.0] - 2019-12-03
### Added
- Indonesian Translation Language
- Allow specifying a config file with -Dors_app_config=<file> anywhere on the filesystem
- Enabled round trip routing ([#391](https://github.com/GIScience/openrouteservice/issues/391))
- Enabled aternative routes in API ([#377](https://github.com/GIScience/openrouteservice/issues/377))
- Added information to the response about when graphs were last built for the profile ([#542](https://github.com/GIScience/openrouteservice/issues/542))
- Added default value for maximum snapping radius
### Fixed
- Pass JAVA_OPTS and CATALINA_OPTS as Docker build arguments ([#587](https://github.com/GIScience/openrouteservice/issues/587))
- Encoding of waytype ferry ([#573](https://github.com/GIScience/openrouteservice/issues/573))
- Refactored Core-ALT algorithm so that it can be used globally
### Changed
- Updated GraphHopper to newer version (0.12)
- Reworked flag encoders to use the methods provided by GraphHopper 0.12
- Renamed packages to follow naming conventions
- Cleanup of a number of code files
### Deprecated
- Removed geocoding endpoint and code
- Removed accessibilty endpoint and code 
- Removed Brotil encoder from servlet filter

## [5.0.2] - 2019-07-29
### Added
- Added a gpx schema validator into the api-tests, testing all gpx outputs while fixing the bug from ([#496](https://github.com/GIScience/openrouteservice/issues/496))
- Added information for countries a route traverses ([#349](https://github.com/GIScience/openrouteservice/issues/349))
- Added scanning of master with sonarcloud (2019-11-29)
### Fixed
- isochrone reachfactor gives now more realistic results ([#325](https://github.com/GIScience/openrouteservice/issues/325))
- Fixed the wrong gpx header for api v2 ([#496](https://github.com/GIScience/openrouteservice/issues/496))
- Make sure external storages contain entries for all edge IDs ([#535](https://github.com/GIScience/openrouteservice/issues/535))
- Check if BordersStorage exists before calling it in AvoidBordersCoreEdgeFilter
- Take into account shortcut direction in LM selection weighting ([#550](https://github.com/GIScience/openrouteservice/issues/550))
- Updated Matrix api v2 response to correctly display sources ([#560](https://github.com/GIScience/openrouteservice/issues/560))
- Check for null pointer in LM selection weighting ([#550](https://github.com/GIScience/openrouteservice/issues/550))
- Use commas rather than pipes for weighting options in app.config.sample ([#564](https://github.com/GIScience/openrouteservice/issues/564))
- Update point references when point is not found for routing ([#567](https://github.com/GIScience/openrouteservice/issues/567))
- Fix concurrency issues when requesting extra info in routing ([#571](https://github.com/GIScience/openrouteservice/issues/571))
### Changed
- Moved walking and hiking flag encoders to the ORS core system ([#440](https://github.com/GIScience/openrouteservice/issues/440))
- Remove route optimization code ([#499](https://github.com/GIScience/openrouteservice/issues/499))
- Reduced distance for neighbourhood point search in isochrones when small isochrones are generated ([#494](https://github.com/GIScience/openrouteservice/issues/494))
- Removed obsolete storages ([#536](https://github.com/GIScience/openrouteservice/issues/536))
- Refactor fallback to preprocessing-independent algorithm for certain routing request params
- Removed some landmark sets as default from app.config.sample
### Deprecated

## [5.0.1] - 2019-04-08
### Added
- CALT routing algorithm - Not for production ([Issue #433](https://github.com/GIScience/openrouteservice/issues/433))
- Makes docker and docker-compose deployment of openrouteservice more customizable ([Issue #434](https://github.com/GIScience/openrouteservice/issues/434))
- Add the possibility to predefine standard maximum search radii in general and for each used profile in the config file ([Issue #418](https://github.com/GIScience/openrouteservice/issues/418))
### Fixed
- fix the GPX output of the APIv2. It was broken since release of api v2. ([Issue #533](https://github.com/GIScience/openrouteservice/issues/533))
- fix SRTM URL in GH fork ([#394](https://github.com/GIScience/openrouteservice/issues/394))
- fix classpath issues for resources, Windows builds now ([#489](https://github.com/GIScience/openrouteservice/issues/489))
- isochrone geojson bbox now format compliant ([#493](https://github.com/GIScience/openrouteservice/issues/493))
- v2 isochrones now respects max_locations in app.config ([#482](https://github.com/GIScience/openrouteservice/issues/482))
- Updated documentation to reflect correct isochrone smoothing algorithm ([Issue #471](https://github.com/GIScience/openrouteservice/issues/471))
- Enable > 2 waypoints when geometry_simplify=true ([#457](https://github.com/GIScience/openrouteservice/issues/457))
- Made it so that the wheelchair profile only goes over bridleways if they are set to be foot or wheelchair accessible ([#415](https://github.com/GIScience/openrouteservice/issues/415))
- Fixed the build fail bug when `routing_name` was set in the config file ([#424](https://github.com/GIScience/openrouteservice/issues/424))
- Fixed problem with border crossings where the way crosses three polygons ([#491](https://github.com/GIScience/openrouteservice/issues/491))
### Changed
- Updated pom to always build ors.war ([Issue #432](https://github.com/GIScience/openrouteservice/issues/432))
- Replace usage of packages incompatible with Java >8 ([#474](https://github.com/GIScience/openrouteservice/issues/474))
- Updated Matrix to have a maximum number of routes to calculate rather than locations ([#518](https://github.com/GIScience/openrouteservice/issues/518))
### Deprecated
- Removed the code that was inserted for the prototype traffic weightings as it was not used and made GH updates more complicated.


## [5.0] - 2019-02-25
### Added
- Updated api code to use the Spring framework, with the v2 api being added ([Issue #233](https://github.com/GIScience/openrouteservice/issues/233))
- Added support for ISO 3166-1 Alpha-2 / Alpha-3 codes for routing directions option avoid_countries ([Issue #195](https://github.com/GIScience/openrouteservice/issues/195))
- Added support for free hand route option/ skip segments ([Issue #167](https://github.com/GIScience/openrouteservice/issues/167))
- Added check on matrix service to make sure that the requested locations are within the bounding area of the graph ([Issue #408](https://github.com/GIScience/openrouteservice/issues/408))
- Makes docker and docker-compose deployment of openrouteservice more customizable ([Issue #434](https://github.com/GIScience/openrouteservice/issues/434))
- Added support for GH alternative_route algorithm (Issue #377)
### Fixed
- Fixed `geometry_simplify` parameter, which had no effect before. `geometry_simplify` is incompatible with `extra_info` ([#381](https://github.com/GIScience/openrouteservice/issues/381))
### Changed
- Updated rural speed limit in France to be 80km/h ([Issue #355](https://github.com/GIScience/openrouteservice/issues/355))
- Modified smoothing and buffer distances for small isochrones, aswell as other fixes for smaller isochrones ([Issue #382](https://github.com/GIScience/openrouteservice/issues/382))
- Updated pom to use correct opengeo repo and reordered so this is the last in the list, and use latest ORS-Graphhopper library ([Issue #398](https://github.com/GIScience/openrouteservice/issues/398))
- Added /directions as an endpoint for routing ([Issue #384](https://github.com/GIScience/openrouteservice/issues/384))
- Removed the following avoid features: pavedroads, unpavedroads, tunnels, tracks and hills, as well as the option to set maximum speed; for cycling and walking profiles the option to specify difficulty settings such as fitness level and maximum steepness ([issue #396](https://github.com/GIScience/openrouteservice/issues/396))
- Updated pom to always build ors.war ([Issue #432](https://github.com/GIScience/openrouteservice/issues/432))
### Deprecated

## [4.7.2] - 2018-12-10
### Added
- Added Unit Tests for RouteSearchParameters.class() ([while fixing Issue #291](https://github.com/GIScience/openrouteservice/issues/291))
- Added ability to return warning messages in the route response which can be used for showing info to a user when warning criteria have been met based on extended storages.
- Added a RoadAccessRestrictions extended storage as a warning extended storage for when a route goes of ways with access restrictions ([Issue #342](https://github.com/GIScience/openrouteservice/issues/342))
### Fixed
- If residential penalty reduces speed to <5, set it to 5
- Added a new ParameterValueException in RouteSearchParameters if the profile is driving-car and profile_params are set in the options ([Issue #291](https://github.com/GIScience/openrouteservice/issues/291))
- Fixed API Test to consider the new ParameterValueException ([while fixing Issue #291](https://github.com/GIScience/openrouteservice/issues/291))
- Improved range and resolution of values encoding dimension/weight road restrictions in order to properly resolve them when corresponding hgv parameters are set ([fixes issue #263](https://github.com/GIScience/openrouteservice/issues/263))
- Fixed empty BBox error if the route is located in the southern hemisphere ([Issue #348](https://github.com/GIScience/openrouteservice/issues/348))
- Take into account access restrictions specific to hgv subprofiles ([fixes issue #235](https://github.com/GIScience/openrouteservice/issues/235))
- Properly resolve all tolls, especially hgv-specific ones ([fixes issue #358](https://github.com/GIScience/openrouteservice/issues/358))
- Updated checks on pedestrian way filter for access restrictions
### Changed
- Allowed access for cars and hgvs on access=destination roads ([Issue #342](https://github.com/GIScience/openrouteservice/issues/342))
### Deprecated

## [4.7.1] - 2018-10-24
### Added
Added instructions to readme for installing without Docker ([Issue #272](https://github.com/GIScience/openrouteservice/issues/272))
Added area_units for isochrones API as units being misleading ([Issue #272](https://github.com/GIScience/openrouteservice/issues/272))
### Fixed
- Area calculation for isochrones using metric crs ([Issue #130](https://github.com/GIScience/openrouteservice/issues/130))
- Decreases maximum peed for bike-regular for more realistic reachability scores ([Issue #325](https://github.com/GIScience/openrouteservice/issues/325))
- Fixes self intersecting polygons when requesting population for isochrones ([Issue #297](https://github.com/GIScience/openrouteservice/issues/297))
- Changes center in isochrones response to snapped edge coordinate on graph ([Issue #336](https://github.com/GIScience/openrouteservice/issues/336))
- Enable HGV axleload restriction ([Issue #262](https://github.com/GIScience/openrouteservice/issues/262))
### Changed
- Changed app.config.sample for docker to consider split profiles ([Issue #320](https://github.com/GIScience/openrouteservice/issues/320))
- Changed minor information in pom.xml
- Updated API test starting coordinates to be on a road ([Issue #328](https://github.com/GIScience/openrouteservice/issues/328))
### Deprecated

## [4.7] - 2018-10-10
### Added
- Removed locations code as this will be handled by openpoiservice in the future ([Issue #120](https://github.com/GIScience/openrouteservice/issues/120))
- Removed Geocoding code as this will be handled by the geocoder service rather than within ORS
- Added smoothing option for isochrones ([Issue #137](https://github.com/GIScience/openrouteservice/issues/137))
- Added ExtraInfo storage for osm way id so that this information can be stored (and accessed) agianst the edges ([Issue #217](https://github.com/GIScience/openrouteservice/issues/217))
- Added a new GeometryUtility function and its unit test to calculate the bbox for a set of coordinates ([Issue #241](https://github.com/GIScience/openrouteservice/issues/241))
- Added support for elevation data above & and below the 60 deg N/S. When you run your own instance make sure that you specify the `elevation_provider: multi` (instead of just 'cgiar') ([Issue #220](https://github.com/GIScience/openrouteservice/issues/220))
- Added support to keep elevation source data over various path generation processes - add to your app.config: `elevation_cache_clear: false`
- Added support for new keep left/right turn instructions

### Fixed
- Correct logic of determining vehicle type flags in heavy vehicle storage ([Issue #211](https://github.com/GIScience/openrouteservice/issues/211))
- Enable OSM "key:access" tag values to take effect for heavy vehicle profile ([Issue #209](https://github.com/GIScience/openrouteservice/issues/209))
- Fixed problem with avoid polygons excluding ways that should have been accepted ([Issue #95](https://github.com/GIScience/openrouteservice/issues/95))
- Updated code to remove merging of instructions as this resulted in missing important turn instructions ([Issue #177](https://github.com/GIScience/openrouteservice/issues/177))
- Added missing translations for arrival instructions ([Issue #171](https://github.com/GIScience/openrouteservice/issues/171))
- Updated code so that acceleration is taken into account when speeds are calculated for edges ([Issue #178](https://github.com/GIScience/openrouteservice/issues/178))
- Fixed the mising rte tag in gpx issue ([Issue #196](https://github.com/GIScience/openrouteservice/issues/196))
- Fixed the gpx validation errror ([Issue #168](https://github.com/GIScience/openrouteservice/issues/168))
- Added unit conversion so that isochrone response is in user specified unit ([issue #91](https://github.com/GIScience/openrouteservice/issues/91))
- Enabled the reporting of multiple missing points in error response ([issue #246](https://github.com/GIScience/openrouteservice/issues/246))
- Fixed wrong bounding box error ([Issue #241](https://github.com/GIScience/openrouteservice/issues/241))
- Fixed problem with mountain bike profile never using contraction hierarchies.

### Changed
- Updated the internal graphhopper libraries from 0.9.x to 0.10.1 and reduced the number of custom implementations and features.
This implies that some of the previous features is no longer available in this release of openrouteservice. Most of these
adjustments are under the hood and will not be noticeable for anyone. Have said that there is of course **one exception**:
You need to create a separate profile per vehicle. In previous versions it was possible to combine multiple vehicles (like
bike, road bike, e-bike and mtb) into a single ors-profile - this is no longer possible. Instead you need to create one
profile for bike, one for mtb one for road bike and so on.  
- Updated/refactored road bike flagencoder to make it more suitable for road cycling enthusiasts. Please note, that the
generated routs might not be compliant to the local regulations - specially when 'Biking trails are obligated to be use'
- Refactored some of the edge filters and cleaned up the code initializing them
- Updated the wheelchair profile to better handle restrictions such as width, kerb heights and instances where sidewalks
are attached to roads. ([Issue #162](https://github.com/GIScience/openrouteservice/issues/162))
- Replaced "Sand" surface encoding with "Paving stone"
- Changed the bbox api test ([Issue #241](https://github.com/GIScience/openrouteservice/issues/241))
- Changed the way the bbox is calculated internally ([Issue #241](https://github.com/GIScience/openrouteservice/issues/241))
- Change the license from apache 2.0 to LGPL3 ([PR #296](https://github.com/GIScience/openrouteservice/issues/296))

### Deprecated
- Removed references to locations and accessibilty services from web.xml ([Issue #186](https://github.com/GIScience/openrouteservice/issues/186))

## [4.5.1] - 2018-03-20
### Fixed
- Fixed the parameters being the wrong way around in isochrones request when maximum range has been exceeded ([Issue #126](https://github.com/GIScience/openrouteservice/issues/126))
- Fixed the coordinate precision in the geojson export from 4 to 6 decimals ([Issue #136](https://github.com/GIScience/openrouteservice/issues/136))
- Fixed the instructions='false' error when exporting as geojson ([Issue #138](https://github.com/GIScience/openrouteservice/issues/138))
- Fixed missing summary in the geojson output ([Issue #139](https://github.com/GIScience/openrouteservice/issues/139))
- Fixed error when a high exit number for a roundabout is used in instructions ([Issue #145](https://github.com/GIScience/openrouteservice/issues/145))

### Changed
- Updated error response code for routing when no route can be found between locations ([Issue #144](https://github.com/GIScience/openrouteservice/issues/144))
- Updated logging so that stack traces are only output when debug logging is enabled ([Issue #148](https://github.com/GIScience/openrouteservice/issues/148))
- Updated the error response for geocding when no address found ([Issue #134](https://github.com/GIScience/openrouteservice/issues/134))


## [4.5] - 2018-02-27
### Added
- Functionality has been added to restrict routes so that they do not cross all borders, controlled borders, or the borders of specific countries ([Issue #41](https://github.com/GIScience/openrouteservice/issues/41))
- Added GeoJson export for routing exports ([Issue #54](https://github.com/GIScience/openrouteservice/issues/54))
- Added global export class to combine all exports there ([Issue #123](https://github.com/GIScience/openrouteservice/issues/123))
- Option to specify maximum locations for matrix request when using non-standard weightings ([Issue #94](https://github.com/GIScience/openrouteservice/issues/94))

### Fixed
- Fix exception when roundabout exit is not correctly found ([Issue #89](https://github.com/GIScience/openrouteservice/issues/89))
- Option to specify maximum locations for matrix request when using non-standard weightings ([Issue #94](https://github.com/GIScience/openrouteservice/issues/94))
- Geocoder now returns a 404 response if no address is found for reverse geocoding ([Issue #113](https://github.com/GIScience/openrouteservice/issues/113))
- Fixed error codes ([Issue #109](https://github.com/GIScience/openrouteservice/issues/109))
- Correct querying of population statistics data for isochrones ([Issue #106](https://github.com/GIScience/openrouteservice/issues/106))

### Changed
- RoutingProfile was changed to make sure whenever pop_total or pop_area is queried, both are present in the attributes ([Issue #106](https://github.com/GIScience/openrouteservice/issues/106))
- Response with a detour factor now uses "detourfactor" rather than "detour_factor" ([Issue #61](https://github.com/GIScience/openrouteservice/issues/61))
- Changed the gpx export to the new global export processor ([Issue #123](https://github.com/GIScience/openrouteservice/issues/123))

### Deprecated
- getStatisticsOld | Connected to the old statistics library ([Issue #106](https://github.com/GIScience/openrouteservice/issues/106))
- geometryToWKB | Connected to the old statistics library ([Issue #106](https://github.com/GIScience/openrouteservice/issues/106))

## [4.4.2] - 2018-01-31
### Added
- Ability to get routes in GPX format ([Issue #8](https://github.com/GIScience/openrouteservice/issues/8))
- Ability to read HGV tags from OSM Nodes ([Issue #49](https://github.com/GIScience/openrouteservice/issues/49))
- No need to add optimisation parameter in request ([PR #87](https://github.com/GIScience/openrouteservice/issues/87))
- Option to respond md5 of osm file used for graph generation ([Issue #48](https://github.com/GIScience/openrouteservice/issues/48))

### Fixed
- Updated code to not use empty bearings when continue_straight=true is set ([Issue #51](https://github.com/GIScience/openrouteservice/issues/51))
- Fixed problem with HGV restrictions only being taken into account if less than three provided ([Issue #75](https://github.com/GIScience/openrouteservice/issues/75))
- RPHAST performance optimisations ([Issue #64](https://github.com/GIScience/openrouteservice/issues/64))
- Updated duration calculations for urban areas ([Issue #44](https://github.com/GIScience/openrouteservice/issues/44))
- Increase hikari pool size for db connections ([PR #52](https://github.com/GIScience/openrouteservice/issues/52))

## [4.4.1] - 2017-10-12

### Added
- Ability to compute and flush graphs without holding them in memory.

### Fixed
- Optionally define bearings for specific waypoints.

## [4.4.0] - 2017-10-09
### Added
- Updated functional tests.
- Bearings parameter may be passed for cycling profiles.
- Radiuses parameter may be passed for cycling profiles.
- Continue forward parameter may be passed for cycling profiles.
- Considering OSM tag smoothness=impassable in routing.
- First prototype of statistics provider in isochrones added.

### Fixed
- Remove tracking of the highest node in DownwardSearchEdgeFilter.
- Unable to find appropriate routing profile for optimized=true if not available.
- Possible Hash function in MultiTreeMetricsExtractor collision now removed.
- Minor speed up fix in ConcaveBallsIsochroneMapBuilder.
- Fix bug in RPHAST when location lies on a oneway road.
- Consider turn restrictions if optimized=false is passed.

### Changed
-

### Removed
-

### Deprecated
-<|MERGE_RESOLUTION|>--- conflicted
+++ resolved
@@ -10,12 +10,9 @@
 - Querying shortest weighting can now use CH shortest preparation if available
 ### Changed
 - Refactor the algorithm selection process
-<<<<<<< HEAD
 - Use ALT/A* Beeline for roundtrips. Enable Core-ALT-only for pedestrian profile.
 - Enable CH and Core-ALT preprocessing with recommended weighting for all profiles.
-=======
 - Refactor wheelchair builder
->>>>>>> e2d7127b
 ### Deprecated
 
 ## [6.1.0] - 2020-03-06
