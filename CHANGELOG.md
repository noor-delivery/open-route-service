--- conflicted
+++ resolved
@@ -47,10 +47,6 @@
 ### Fixed
 - Correct travel time computation for routes involving time-dependent speeds regardless of the weighting used ([#956](https://github.com/GIScience/openrouteservice/issues/956))
 - Compatibility of user provided maximum speed limit with HGV routing profile ([#955](https://github.com/GIScience/openrouteservice/issues/955))
-<<<<<<< HEAD
-- Rare bug where virtual edges are used to construct geometry of isochrone. Check whether edge is virtual before using it.
-=======
->>>>>>> c852afc4
 - Clarified "Point not found"-Error message ([#922](https://github.com/GIScience/openrouteservice/issues/922))
 - Correct isochrones response documentation ([#670](https://github.com/GIScience/openrouteservice/issues/670))
 - Rare bug where virtual edges are used to construct geometry of isochrone. Check whether edge is virtual before using it.
