# Changelog
All notable changes to this project will be documented in this file.

The format is based on [Keep a Changelog](http://keepachangelog.com/en/1.0.0/)

<!--
This is how a Changelog entry should look like:

## [version] - YYYY-MM-DD

### Added
- for new features.
### Changed
- existing functionality.
### Deprecated
- soon-to-be removed features.
### Removed
- now removed features.
### Fixed
- any bug.
### Security
- in case of vulnerabilities. (Use for vulnerability fixes)

RELEASING:
1. Change Unreleased to new release number
2. Add today's Date
3. Change unreleased link to compare new release:
[unreleased]: https://github.com/GIScience/openrouteservice/compare/vnew...HEAD
4. Add new compare link below
[new]: https://github.com/GIScience/openrouteservice/compare/vlast...vnew
5. Git tag release commit with vX.X.X to enable links
6. Double check issue links are valid
7. Bump version in pom.xml
 -->

## [Unreleased]
<<<<<<< HEAD
## [6.6.4] - 2022-01-03
### Fixed
- update log4j to version 2.17.1
- switch to GH fork version v0.13.15-4 
=======
### Added
- add core matrix algorithm
- add new workflow to build and publish the docker image ([#1035](https://github.com/GIScience/openrouteservice/pull/1035))
- optional `encoder_options` for wheelchair routing: speed factors for ways classified as problematic/preferred ([#980](https://github.com/GIScience/openrouteservice/pull/980))
- optional routing API parameters `allow_unsuitable` / `surface_quality_known` for wheelchair profile ([#980](https://github.com/GIScience/openrouteservice/pull/980))
- Docs folder aggregating documentation from openrouteservice-docs, wiki, README.md and docker-subfolder
- `ors-config.json` as default ors config option, which will replace `app.config` ([#1017](https://github.com/GIScience/openrouteservice/issues/1017))
- system property `ors_config` which will replace the `ors_app_config` property ([#1017](https://github.com/GIScience/openrouteservice/issues/1017))
- environment variable `ORS_CONFIG` which will replace the `ORS_APP_CONFIG` one ([#1017](https://github.com/GIScience/openrouteservice/issues/1017))
- ors config reading priority
    1. System property `ors_conf` > `ors_app_conf`
    2. Environment variable pointing to file in class path `ORS_CONF` > `ORS_APP_CONF`
    3. File in class path `ors-config.json` > `app.config`
    4. Error if none of the above is specified.
- links and info about docker setup to backend documentation
- `minimum_width` to wheelchair routing options documentation ([#1080](https://github.com/GIScience/openrouteservice/pull/1080))
### Changed
- Update tomcat version used by docker setup ([#1022](https://github.com/GIScience/openrouteservice/pull/1022))
- Refactored `smoothness-type`-parameter into Enum ([#1007](https://github.com/GIScience/openrouteservice/issues/1007))
- Improved wheelchair routing ([#980](https://github.com/GIScience/openrouteservice/pull/980))
- Error message when point is not found even though `radius:-1` is specified ([#979](https://github.com/GIScience/openrouteservice/issues/979))
- Formatting of tag filtering
- test config format and filetype to JSON
- docker `APP_CONFIG` argument to `ORS_CONFIG` ([#1017](https://github.com/GIScience/openrouteservice/issues/1017))
- default minimum `surface-type` for wheelchair to `sett` ([#1059](https://github.com/GIScience/openrouteservice/issues/1059))
- Default road surface value is now "paved" rather than "asphalt" ([#711](https://github.com/GIScience/openrouteservice/issues/711))
- `error_codes.md`-documentation now with rest of backend docs ([#1069](https://github.com/GIScience/openrouteservice/issues/1069))
- remove duplicated code in `*RequestHandlers` ([#1067](https://github.com/GIScience/openrouteservice/issues/1067))
- extended list of `places`-request and -response categories
### Deprecated
- `ors_app_config` system property ([#1017](https://github.com/GIScience/openrouteservice/issues/1017))
- `app.config` ors configuration file name ([#1017](https://github.com/GIScience/openrouteservice/issues/1017))
- `ORS_APP_CONF` environment variable ([#1017](https://github.com/GIScience/openrouteservice/issues/1017))
### Fixed
- Errors in travel speed explanation
- Failing assertion with CALT routing ([#1047](https://github.com/GIScience/openrouteservice/issues/1047))
- Improve travel time estimation for ferry routes ([#1037](https://github.com/GIScience/openrouteservice/issues/1037))
- Resolving of HGV vehicle type-specific access restrictions does not require vehicle parameters to be set ([#1006](https://github.com/GIScience/openrouteservice/issues/1006))
- updated log4j version to 2.15.0 which addresses [CVE-2021-44228](https://nvd.nist.gov/vuln/detail/CVE-2021-44228)
>>>>>>> 0794cd2e

## [6.6.3] - 2021-12-15
### Fixed
- switch to GH fork version v0.13.15-3 to address updated log4j version

## [6.6.2] - 2021-12-15
### Fixed
- updated log4j version to 2.16.0 which addresses [CVE-2021-44228](https://nvd.nist.gov/vuln/detail/CVE-2021-44228)

## [6.6.1] - 2021-07-05
### Fixed
- made ORSKafkaConsumerInitContextListener non-blocking
- Initialize edge centrality scores only for edges fully within bbox
- References to old documentation now point to rendered version of new docs

## [6.6.0] - 2021-06-08
### Added
- Accept single value and array of length 1 as `radiuses`-parameter ([#923](https://github.com/GIScience/openrouteservice/issues/923))
- Useful error message for isochrone range/interval mismatches
### Changed
- Coordinate precision of locations in `maneuver`-object to 6 decimal places
### Fixed
- Correct travel time computation for routes involving time-dependent speeds regardless of the weighting used ([#956](https://github.com/GIScience/openrouteservice/issues/956))
- Compatibility of user provided maximum speed limit with HGV routing profile ([#955](https://github.com/GIScience/openrouteservice/issues/955))
- Clarified "Point not found"-Error message ([#922](https://github.com/GIScience/openrouteservice/issues/922))
- Correct isochrones response documentation ([#670](https://github.com/GIScience/openrouteservice/issues/670))
- Rare bug where virtual edges are used to construct geometry of isochrone. Check whether edge is virtual before using it.
- Duplicate parameter in centrality docs due to spring reading getters for docs
- Bug where supercell subcell ids were out of bounds in storage

## [6.5.0] - 2021-05-17
### Added
- Time-dependent core-based routing algorithms
- Option to disable edge-based routing in core for a single weighting ([#928](https://github.com/GIScience/openrouteservice/issues/928))
### Changed
- Speed values falling below encoder's resolution are consequently stored as lowest possible non-zero value rather than being rounded to zero together with setting access to the corresponding edges to false ([#944](https://github.com/GIScience/openrouteservice/issues/944))
### Fixed
- Do not consider ill-defined "maxspeed = 0" OSM tags ([#940](https://github.com/GIScience/openrouteservice/issues/940))
- Use JSON definitions of country-specific speed limits ([#939](https://github.com/GIScience/openrouteservice/issues/939))
- Config file parameter to set the number of active landmarks for core routing ([#930](https://github.com/GIScience/openrouteservice/issues/930))
- Make sure A* with beeline approximation is used as default fallback algorithm ([#926](https://github.com/GIScience/openrouteservice/issues/926))
- Prioritize graph build date over data date in routing request ([#925](https://github.com/GIScience/openrouteservice/issues/925))
- Correct package declaration of BoundingBoxFactoryTest ([#933](https://github.com/GIScience/openrouteservice/issues/933))
- Some corrections to Hungarian language support (thanks to [debyos](https://github.com/debyos))

## [6.4.4] - 2021-08-30
### Changed
- URL for repo.heigit.org to HTTPS

## [6.4.3] - 2021-04-28
### Changed
- Reduced unnecessary warning messages caused by spring output stream handling ([#899](https://github.com/GIScience/openrouteservice/issues/899)
### Fixed
- Changed fast isochrone calculation behavior for multiple ranges

## [6.4.2] - 2021-04-21
### Added
- Allow to disable OSM conditional access and speed encoders via parameter in config file
- Turkish language support (thanks to [kucar17](https://github.com/kucar17) for the translation)
### Changed
- app.config.sample HGV profile has now same settings regarding speed calculation as public API ([#806](https://github.com/GIScience/openrouteservice/issues/806))
### Fixed
- Concurrency bug in core edge filters which caused crashes during CALT graph preparation ([#905](https://github.com/GIScience/openrouteservice/issues/905))
- Fixed isochrones range documentation ([#882](https://github.com/GIScience/openrouteservice/issues/676))
- Updated installation instructions and usage to reflect v2 api ([#744](https://github.com/GIScience/openrouteservice/issues/744))
- Fixed isochrones algorithm selection for location_type parameter ([#676](https://github.com/GIScience/openrouteservice/issues/676))
- Updated link to client translations in readme

## [6.4.1] - 2021-03-31
### Fixed
- Fixed incorrect matrix response documentation ([#873](https://github.com/GIScience/openrouteservice/issues/873))
- Fixed incorrect indexing of waypoints for consecutive identical coordinates ([#762](https://github.com/GIScience/openrouteservice/issues/762))
- Changed isochrone polygon calculation to use more buffering

## [6.4.0] - 2021-03-26
### Added
- API endpoint "centrality" to calculate [betweenness centrality](https://en.wikipedia.org/wiki/Betweenness_centrality) values for nodes inside a given bounding box. Centrality is calculated using Brandes' algorithm. 
- Support for turn restrictions with core-based routing algorithms
### Changed
- Use Querygraph and virtual nodes for isochrone calculation in the same manner as in routing
- Remove Isochrones v1 api tests
### Fixed
- Fixed calculation of route distance limits with skipped segments ([#814](https://github.com/GIScience/openrouteservice/issues/814))
- Fixed missing segment distance and duration ([#695](https://github.com/GIScience/openrouteservice/issues/695))
- Fixed no response when asking for isochrone intersections ([#675](https://github.com/GIScience/openrouteservice/issues/675))
- Fixed continue_straight option with no bearing on CH-enabled profiles

## [6.3.7] - 2021-08-30
### Changed
- URL for repo.heigit.org to HTTPS

## [6.3.6] - 2021-02-02
### Fixed
- Expand coordinates of all previous limit polygons before adding to new builder to prevent break-in on long polygon edges

## [6.3.5] - 2021-01-28
### Added
- Output run file to signal completion of graph building/loading at init time
### Fixed
- Define behavior for first container start with existing app.config

## [6.3.4] - 2021-01-19
### Changed
- Overhaul of Contour creation for fast isochrones. Fixing unexpected behaviour for border edges.

## [6.3.3] - 2021-01-15
### Fixed
- Updated CGIAR URL in GH (see GH fork [#35](https://github.com/GIScience/graphhopper/pull/35))

## [6.3.2] - 2020-12-14
### Added
- Prototype of time-dependent routing with A*, which takes into account OSM conditional access restrictions and speed limits
- Japanese language support ([#811](https://github.com/GIScience/openrouteservice/pull/811), thanks to [higa4](https://github.com/higa4) for the translation)
### Changed
- Added performance improvement for fast isochrones in active cell calculation
### Fixed
- Stabilize geometry for small isochrones with small intervals
- Updated dependencies

## [6.3.1] - 2020-10-20
### Fixed
- Updated documentation for running in Docker ([#798](https://github.com/GIScience/openrouteservice/issues/798))
- Handle invalid combination of HillIndexStorage without elevation ([#683](https://github.com/GIScience/openrouteservice/issues/683))
- Enabled turning off elevation data handling for profiles
- Fixed a bug in fast isochrones preprocessing

## [6.3.0] - 2020-09-14
### Added
- New fast isochrone algorithm based on preprocessed data
### Fixed
- Fixed handling of invalid extra info requests ([#795](https://github.com/GIScience/openrouteservice/issues/795))

## [6.2.2] - 2021-08-30
### Changed
- URL for repo.heigit.org to HTTPS

## [6.2.1] - 2020-08-13
### Added
- Check whether routing points are within different countries before routing and break if they are and all borders should be avoided
### Fixed
- Updated Docker process to use Java 11 ([#777](https://github.com/GIScience/openrouteservice/issues/777))
- Correctly resolve routing profile categories when initializing core edge filters in preprocessing ([#785](https://github.com/GIScience/openrouteservice/issues/785))

## [6.2.0] - 2020-07-15
### Added
- New `maximum_speed` parameter to the driving profiles of the directions API, for specifying a speed limit, above a certain threshold set in the config file.
- Polish translation ([#690](https://github.com/GIScience/openrouteservice/issues/690))
- Configuration parameter to enable elevation smoothing ([#725](https://github.com/GIScience/openrouteservice/issues/725))
### Fixed
- Fixed fallback to dynamic routing methods if bearings parameter set ([#702](https://github.com/GIScience/openrouteservice/issues/702))
- Enable elevation interpolation for bridges and tunnels ([#685](https://github.com/GIScience/openrouteservice/issues/685))
- Fixed erroneous duration computation of soft weightings such as green and quiet weightings
- Enable recommended weighting for hgv profile and robustify the matching of routing algorithm to the request ([#755](https://github.com/GIScience/openrouteservice/issues/755))
### Changed
- Improve recommended weighting for cycling and walking profiles ([#665](https://github.com/GIScience/openrouteservice/issues/665))
- Restructure AdditionWeighting
- Upgrade to Java 11
### Deprecated
- Use recommended weighting instead of fastest ([#763](https://github.com/GIScience/openrouteservice/issues/763))

## [6.1.3] - 2021-09-03
### Changed
- removed unused dependency

## [6.1.2] - 2021-08-30
### Changed
- URL for repo.heigit.org to HTTPS

## [6.1.1] - 2020-06-02
### Added
- Configuration option to read elevation tags from pbf data
- Configuration parameters to set location index resolution and the maximum number of iterations in coordinates lookup ([#712](https://github.com/GIScience/openrouteservice/issues/712))
### Fixed
- Removing maintenance burden of two `app.config` files for native and docker setup ([#742](https://github.com/GIScience/openrouteservice/issues/742))
- Allowed the usage of green and noise in extra info parameter ([#688](https://github.com/GIScience/openrouteservice/issues/688))
- Fixed extra info grouping with alternative routes ([#681](https://github.com/GIScience/openrouteservice/issues/681))
- Fixed way surface/type encoding issue ([#677](https://github.com/GIScience/openrouteservice/issues/677))
- Querying shortest weighting can now use CH shortest preparation if available
- Roads tagged with destination access are penalized the same way for hgv as for car ([#525](https://github.com/GIScience/openrouteservice/issues/525))
- JAVA_OPTS and CATALINA_OPTS were not correctly set in Docker setup ([#696](https://github.com/GIScience/openrouteservice/issues/696))
- Suitability values in extra info are not underestimated ([#722](https://github.com/GIScience/openrouteservice/issues/722))
- Fixed problem with incorrect way point values being referenced for round trip ([#724](https://github.com/GIScience/openrouteservice/issues/724))
- Fixed oneway handling for bike routing ([#389](https://github.com/GIScience/openrouteservice/issues/389)) [by integrating GH PR [#1769](https://github.com/graphhopper/graphhopper/pull/1769/files/ad4fe02d3d9b5deb66dc0b88d02b61b28b52871c) of BikeCommonFlagEncoder]
### Changed
- Refactor the algorithm selection process
- Use ALT/A* Beeline for roundtrips. Enable Core-ALT-only for pedestrian profile.
- Enable CH and Core-ALT preprocessing with recommended weighting for all profiles.
- Refactor wheelchair builder
- Running a Docker container will now create a `app.config` on the host machine, so it's now usable from Dockerhub

## [6.1.0] - 2020-03-06
### Added
- Hebrew language support (thanks to [citizen-dror](https://github.com/GIScience/openrouteservice/commits?author=citizen-dror) for the translation)
- Configuration options to limit avoid_polygon routing option by area and/or extent ([#629](https://github.com/GIScience/openrouteservice/issues/629))
- Configuration options to limit count parameter and distance when using alternative routes algorithm ([#651](https://github.com/GIScience/openrouteservice/issues/651))
- Configuration options to limit distance when using round trip routing algorithm ([#658](https://github.com/GIScience/openrouteservice/issues/658))
- Enable CALT routing algorithm for cycling profiles ([#662](https://github.com/GIScience/openrouteservice/issues/662))
- Configuration options to send conditional system messages with API responses ([#664](https://github.com/GIScience/openrouteservice/issues/664))
### Fixed
- more consistent language API parameters (ISO 639-1 codes & IETF tags)
- Nepali language support can be selected through API
- Fixed invalid JSON and GeoJSON when including elevation ([#640](https://github.com/GIScience/openrouteservice/issues/640))
- Added graph date for isochrones and matrix service and fixed the 0 output ([#648](https://github.com/GIScience/openrouteservice/issues/648))
- Fixed memory issue at graph building ([#659](https://github.com/GIScience/openrouteservice/issues/659))
- Improve way category assignment for ferry connections ([#678](https://github.com/GIScience/openrouteservice/issues/678))
### Changed
- improve french translation (directions)
- Make Docker setup more flexible wrt customizations ([#627](https://github.com/GIScience/openrouteservice/issues/627))
- Updated GraphHopper to newer version (0.13)
- Give more details to green and quiet routing API descriptions ([#632](https://github.com/GIScience/openrouteservice/issues/632))

## [6.0.2] - 2021-09-03
### Changed
- removed unused dependency

## [6.0.1] - 2021-08-30
### Changed
- URL for repo.heigit.org to HTTPS

## [6.0.0] - 2019-12-03
### Added
- Indonesian Translation Language
- Allow specifying a config file with -Dors_app_config=<file> anywhere on the filesystem
- Enabled round trip routing ([#391](https://github.com/GIScience/openrouteservice/issues/391))
- Enabled aternative routes in API ([#377](https://github.com/GIScience/openrouteservice/issues/377))
- Added information to the response about when graphs were last built for the profile ([#542](https://github.com/GIScience/openrouteservice/issues/542))
- Added default value for maximum snapping radius
### Fixed
- Pass JAVA_OPTS and CATALINA_OPTS as Docker build arguments ([#587](https://github.com/GIScience/openrouteservice/issues/587))
- Encoding of waytype ferry ([#573](https://github.com/GIScience/openrouteservice/issues/573))
- Refactored Core-ALT algorithm so that it can be used globally
### Changed
- Updated GraphHopper to newer version (0.12)
- Reworked flag encoders to use the methods provided by GraphHopper 0.12
- Renamed packages to follow naming conventions
- Cleanup of a number of code files
### Deprecated
- Removed geocoding endpoint and code
- Removed accessibilty endpoint and code
- Removed Brotil encoder from servlet filter

## [5.0.2] - 2019-07-29
### Added
- Added a gpx schema validator into the api-tests, testing all gpx outputs while fixing the bug from ([#496](https://github.com/GIScience/openrouteservice/issues/496))
- Added information for countries a route traverses ([#349](https://github.com/GIScience/openrouteservice/issues/349))
- Added scanning of master with sonarcloud (2019-11-29)
### Fixed
- isochrone reachfactor gives now more realistic results ([#325](https://github.com/GIScience/openrouteservice/issues/325))
- Fixed the wrong gpx header for api v2 ([#496](https://github.com/GIScience/openrouteservice/issues/496))
- Make sure external storages contain entries for all edge IDs ([#535](https://github.com/GIScience/openrouteservice/issues/535))
- Check if BordersStorage exists before calling it in AvoidBordersCoreEdgeFilter
- Take into account shortcut direction in LM selection weighting ([#550](https://github.com/GIScience/openrouteservice/issues/550))
- Updated Matrix api v2 response to correctly display sources ([#560](https://github.com/GIScience/openrouteservice/issues/560))
- Check for null pointer in LM selection weighting ([#550](https://github.com/GIScience/openrouteservice/issues/550))
- Use commas rather than pipes for weighting options in app.config.sample ([#564](https://github.com/GIScience/openrouteservice/issues/564))
- Update point references when point is not found for routing ([#567](https://github.com/GIScience/openrouteservice/issues/567))
- Fix concurrency issues when requesting extra info in routing ([#571](https://github.com/GIScience/openrouteservice/issues/571))
### Changed
- Moved walking and hiking flag encoders to the ORS core system ([#440](https://github.com/GIScience/openrouteservice/issues/440))
- Remove route optimization code ([#499](https://github.com/GIScience/openrouteservice/issues/499))
- Reduced distance for neighbourhood point search in isochrones when small isochrones are generated ([#494](https://github.com/GIScience/openrouteservice/issues/494))
- Removed obsolete storages ([#536](https://github.com/GIScience/openrouteservice/issues/536))
- Refactor fallback to preprocessing-independent algorithm for certain routing request params
- Removed some landmark sets as default from app.config.sample

## [5.0.1] - 2019-04-08
### Added
- CALT routing algorithm - Not for production ([Issue #433](https://github.com/GIScience/openrouteservice/issues/433))
- Makes docker and docker-compose deployment of openrouteservice more customizable ([Issue #434](https://github.com/GIScience/openrouteservice/issues/434))
- Add the possibility to predefine standard maximum search radii in general and for each used profile in the config file ([Issue #418](https://github.com/GIScience/openrouteservice/issues/418))
### Fixed
- fix the GPX output of the APIv2. It was broken since release of api v2. ([Issue #533](https://github.com/GIScience/openrouteservice/issues/533))
- fix SRTM URL in GH fork ([#394](https://github.com/GIScience/openrouteservice/issues/394))
- fix classpath issues for resources, Windows builds now ([#489](https://github.com/GIScience/openrouteservice/issues/489))
- isochrone geojson bbox now format compliant ([#493](https://github.com/GIScience/openrouteservice/issues/493))
- v2 isochrones now respects max_locations in app.config ([#482](https://github.com/GIScience/openrouteservice/issues/482))
- Updated documentation to reflect correct isochrone smoothing algorithm ([Issue #471](https://github.com/GIScience/openrouteservice/issues/471))
- Enable > 2 waypoints when geometry_simplify=true ([#457](https://github.com/GIScience/openrouteservice/issues/457))
- Made it so that the wheelchair profile only goes over bridleways if they are set to be foot or wheelchair accessible ([#415](https://github.com/GIScience/openrouteservice/issues/415))
- Fixed the build fail bug when `routing_name` was set in the config file ([#424](https://github.com/GIScience/openrouteservice/issues/424))
- Fixed problem with border crossings where the way crosses three polygons ([#491](https://github.com/GIScience/openrouteservice/issues/491))
### Changed
- Updated pom to always build ors.war ([Issue #432](https://github.com/GIScience/openrouteservice/issues/432))
- Replace usage of packages incompatible with Java >8 ([#474](https://github.com/GIScience/openrouteservice/issues/474))
- Updated Matrix to have a maximum number of routes to calculate rather than locations ([#518](https://github.com/GIScience/openrouteservice/issues/518))
### Deprecated
- Removed the code that was inserted for the prototype traffic weightings as it was not used and made GH updates more complicated.


## [5.0.0] - 2019-02-25
### Added
- Updated api code to use the Spring framework, with the v2 api being added ([Issue #233](https://github.com/GIScience/openrouteservice/issues/233))
- Added support for ISO 3166-1 Alpha-2 / Alpha-3 codes for routing directions option avoid_countries ([Issue #195](https://github.com/GIScience/openrouteservice/issues/195))
- Added support for free hand route option/ skip segments ([Issue #167](https://github.com/GIScience/openrouteservice/issues/167))
- Added check on matrix service to make sure that the requested locations are within the bounding area of the graph ([Issue #408](https://github.com/GIScience/openrouteservice/issues/408))
- Makes docker and docker-compose deployment of openrouteservice more customizable ([Issue #434](https://github.com/GIScience/openrouteservice/issues/434))
- Added support for GH alternative_route algorithm (Issue #377)
### Fixed
- Fixed `geometry_simplify` parameter, which had no effect before. `geometry_simplify` is incompatible with `extra_info` ([#381](https://github.com/GIScience/openrouteservice/issues/381))
### Changed
- Updated rural speed limit in France to be 80km/h ([Issue #355](https://github.com/GIScience/openrouteservice/issues/355))
- Modified smoothing and buffer distances for small isochrones, aswell as other fixes for smaller isochrones ([Issue #382](https://github.com/GIScience/openrouteservice/issues/382))
- Updated pom to use correct opengeo repo and reordered so this is the last in the list, and use latest ORS-Graphhopper library ([Issue #398](https://github.com/GIScience/openrouteservice/issues/398))
- Added /directions as an endpoint for routing ([Issue #384](https://github.com/GIScience/openrouteservice/issues/384))
- Removed the following avoid features: pavedroads, unpavedroads, tunnels, tracks and hills, as well as the option to set maximum speed; for cycling and walking profiles the option to specify difficulty settings such as fitness level and maximum steepness ([issue #396](https://github.com/GIScience/openrouteservice/issues/396))
- Updated pom to always build ors.war ([Issue #432](https://github.com/GIScience/openrouteservice/issues/432))

## [4.7.2] - 2018-12-10
### Added
- Added Unit Tests for RouteSearchParameters.class() ([while fixing Issue #291](https://github.com/GIScience/openrouteservice/issues/291))
- Added ability to return warning messages in the route response which can be used for showing info to a user when warning criteria have been met based on extended storages.
- Added a RoadAccessRestrictions extended storage as a warning extended storage for when a route goes of ways with access restrictions ([Issue #342](https://github.com/GIScience/openrouteservice/issues/342))
### Fixed
- If residential penalty reduces speed to <5, set it to 5
- Added a new ParameterValueException in RouteSearchParameters if the profile is driving-car and profile_params are set in the options ([Issue #291](https://github.com/GIScience/openrouteservice/issues/291))
- Fixed API Test to consider the new ParameterValueException ([while fixing Issue #291](https://github.com/GIScience/openrouteservice/issues/291))
- Improved range and resolution of values encoding dimension/weight road restrictions in order to properly resolve them when corresponding hgv parameters are set ([fixes issue #263](https://github.com/GIScience/openrouteservice/issues/263))
- Fixed empty BBox error if the route is located in the southern hemisphere ([Issue #348](https://github.com/GIScience/openrouteservice/issues/348))
- Take into account access restrictions specific to hgv subprofiles ([fixes issue #235](https://github.com/GIScience/openrouteservice/issues/235))
- Properly resolve all tolls, especially hgv-specific ones ([fixes issue #358](https://github.com/GIScience/openrouteservice/issues/358))
- Updated checks on pedestrian way filter for access restrictions
### Changed
- Allowed access for cars and hgvs on access=destination roads ([Issue #342](https://github.com/GIScience/openrouteservice/issues/342))

## [4.7.1] - 2018-10-24
### Added
Added instructions to readme for installing without Docker ([Issue #272](https://github.com/GIScience/openrouteservice/issues/272))
Added area_units for isochrones API as units being misleading ([Issue #272](https://github.com/GIScience/openrouteservice/issues/272))
### Fixed
- Area calculation for isochrones using metric crs ([Issue #130](https://github.com/GIScience/openrouteservice/issues/130))
- Decreases maximum peed for bike-regular for more realistic reachability scores ([Issue #325](https://github.com/GIScience/openrouteservice/issues/325))
- Fixes self intersecting polygons when requesting population for isochrones ([Issue #297](https://github.com/GIScience/openrouteservice/issues/297))
- Changes center in isochrones response to snapped edge coordinate on graph ([Issue #336](https://github.com/GIScience/openrouteservice/issues/336))
- Enable HGV axleload restriction ([Issue #262](https://github.com/GIScience/openrouteservice/issues/262))
### Changed
- Changed app.config.sample for docker to consider split profiles ([Issue #320](https://github.com/GIScience/openrouteservice/issues/320))
- Changed minor information in pom.xml
- Updated API test starting coordinates to be on a road ([Issue #328](https://github.com/GIScience/openrouteservice/issues/328))

## [4.7.0] - 2018-10-10
### Added
- Removed locations code as this will be handled by openpoiservice in the future ([Issue #120](https://github.com/GIScience/openrouteservice/issues/120))
- Removed Geocoding code as this will be handled by the geocoder service rather than within ORS
- Added smoothing option for isochrones ([Issue #137](https://github.com/GIScience/openrouteservice/issues/137))
- Added ExtraInfo storage for osm way id so that this information can be stored (and accessed) agianst the edges ([Issue #217](https://github.com/GIScience/openrouteservice/issues/217))
- Added a new GeometryUtility function and its unit test to calculate the bbox for a set of coordinates ([Issue #241](https://github.com/GIScience/openrouteservice/issues/241))
- Added support for elevation data above & and below the 60 deg N/S. When you run your own instance make sure that you specify the `elevation_provider: multi` (instead of just 'cgiar') ([Issue #220](https://github.com/GIScience/openrouteservice/issues/220))
- Added support to keep elevation source data over various path generation processes - add to your app.config: `elevation_cache_clear: false`
- Added support for new keep left/right turn instructions

### Fixed
- Correct logic of determining vehicle type flags in heavy vehicle storage ([Issue #211](https://github.com/GIScience/openrouteservice/issues/211))
- Enable OSM "key:access" tag values to take effect for heavy vehicle profile ([Issue #209](https://github.com/GIScience/openrouteservice/issues/209))
- Fixed problem with avoid polygons excluding ways that should have been accepted ([Issue #95](https://github.com/GIScience/openrouteservice/issues/95))
- Updated code to remove merging of instructions as this resulted in missing important turn instructions ([Issue #177](https://github.com/GIScience/openrouteservice/issues/177))
- Added missing translations for arrival instructions ([Issue #171](https://github.com/GIScience/openrouteservice/issues/171))
- Updated code so that acceleration is taken into account when speeds are calculated for edges ([Issue #178](https://github.com/GIScience/openrouteservice/issues/178))
- Fixed the mising rte tag in gpx issue ([Issue #196](https://github.com/GIScience/openrouteservice/issues/196))
- Fixed the gpx validation errror ([Issue #168](https://github.com/GIScience/openrouteservice/issues/168))
- Added unit conversion so that isochrone response is in user specified unit ([issue #91](https://github.com/GIScience/openrouteservice/issues/91))
- Enabled the reporting of multiple missing points in error response ([issue #246](https://github.com/GIScience/openrouteservice/issues/246))
- Fixed wrong bounding box error ([Issue #241](https://github.com/GIScience/openrouteservice/issues/241))
- Fixed problem with mountain bike profile never using contraction hierarchies.

### Changed
- Updated the internal graphhopper libraries from 0.9.x to 0.10.1 and reduced the number of custom implementations and features.
This implies that some of the previous features is no longer available in this release of openrouteservice. Most of these
adjustments are under the hood and will not be noticeable for anyone. Have said that there is of course **one exception**:
You need to create a separate profile per vehicle. In previous versions it was possible to combine multiple vehicles (like
bike, road bike, e-bike and mtb) into a single ors-profile - this is no longer possible. Instead you need to create one
profile for bike, one for mtb one for road bike and so on.  
- Updated/refactored road bike flagencoder to make it more suitable for road cycling enthusiasts. Please note, that the
generated routs might not be compliant to the local regulations - specially when 'Biking trails are obligated to be use'
- Refactored some of the edge filters and cleaned up the code initializing them
- Updated the wheelchair profile to better handle restrictions such as width, kerb heights and instances where sidewalks
are attached to roads. ([Issue #162](https://github.com/GIScience/openrouteservice/issues/162))
- Replaced "Sand" surface encoding with "Paving stone"
- Changed the bbox api test ([Issue #241](https://github.com/GIScience/openrouteservice/issues/241))
- Changed the way the bbox is calculated internally ([Issue #241](https://github.com/GIScience/openrouteservice/issues/241))
- Change the license from apache 2.0 to LGPL3 ([PR #296](https://github.com/GIScience/openrouteservice/issues/296))

### Deprecated
- Removed references to locations and accessibilty services from web.xml ([Issue #186](https://github.com/GIScience/openrouteservice/issues/186))

## [4.5.1] - 2018-03-20
### Fixed
- Fixed the parameters being the wrong way around in isochrones request when maximum range has been exceeded ([Issue #126](https://github.com/GIScience/openrouteservice/issues/126))
- Fixed the coordinate precision in the geojson export from 4 to 6 decimals ([Issue #136](https://github.com/GIScience/openrouteservice/issues/136))
- Fixed the instructions='false' error when exporting as geojson ([Issue #138](https://github.com/GIScience/openrouteservice/issues/138))
- Fixed missing summary in the geojson output ([Issue #139](https://github.com/GIScience/openrouteservice/issues/139))
- Fixed error when a high exit number for a roundabout is used in instructions ([Issue #145](https://github.com/GIScience/openrouteservice/issues/145))

### Changed
- Updated error response code for routing when no route can be found between locations ([Issue #144](https://github.com/GIScience/openrouteservice/issues/144))
- Updated logging so that stack traces are only output when debug logging is enabled ([Issue #148](https://github.com/GIScience/openrouteservice/issues/148))
- Updated the error response for geocding when no address found ([Issue #134](https://github.com/GIScience/openrouteservice/issues/134))


## [4.5.0] - 2018-02-27
### Added
- Functionality has been added to restrict routes so that they do not cross all borders, controlled borders, or the borders of specific countries ([Issue #41](https://github.com/GIScience/openrouteservice/issues/41))
- Added GeoJson export for routing exports ([Issue #54](https://github.com/GIScience/openrouteservice/issues/54))
- Added global export class to combine all exports there ([Issue #123](https://github.com/GIScience/openrouteservice/issues/123))
- Option to specify maximum locations for matrix request when using non-standard weightings ([Issue #94](https://github.com/GIScience/openrouteservice/issues/94))

### Fixed
- Fix exception when roundabout exit is not correctly found ([Issue #89](https://github.com/GIScience/openrouteservice/issues/89))
- Option to specify maximum locations for matrix request when using non-standard weightings ([Issue #94](https://github.com/GIScience/openrouteservice/issues/94))
- Geocoder now returns a 404 response if no address is found for reverse geocoding ([Issue #113](https://github.com/GIScience/openrouteservice/issues/113))
- Fixed error codes ([Issue #109](https://github.com/GIScience/openrouteservice/issues/109))
- Correct querying of population statistics data for isochrones ([Issue #106](https://github.com/GIScience/openrouteservice/issues/106))

### Changed
- RoutingProfile was changed to make sure whenever pop_total or pop_area is queried, both are present in the attributes ([Issue #106](https://github.com/GIScience/openrouteservice/issues/106))
- Response with a detour factor now uses "detourfactor" rather than "detour_factor" ([Issue #61](https://github.com/GIScience/openrouteservice/issues/61))
- Changed the gpx export to the new global export processor ([Issue #123](https://github.com/GIScience/openrouteservice/issues/123))

### Deprecated
- getStatisticsOld | Connected to the old statistics library ([Issue #106](https://github.com/GIScience/openrouteservice/issues/106))
- geometryToWKB | Connected to the old statistics library ([Issue #106](https://github.com/GIScience/openrouteservice/issues/106))

## [4.4.2] - 2018-01-31
### Added
- Ability to get routes in GPX format ([Issue #8](https://github.com/GIScience/openrouteservice/issues/8))
- Ability to read HGV tags from OSM Nodes ([Issue #49](https://github.com/GIScience/openrouteservice/issues/49))
- No need to add optimisation parameter in request ([PR #87](https://github.com/GIScience/openrouteservice/issues/87))
- Option to respond md5 of osm file used for graph generation ([Issue #48](https://github.com/GIScience/openrouteservice/issues/48))

### Fixed
- Updated code to not use empty bearings when continue_straight=true is set ([Issue #51](https://github.com/GIScience/openrouteservice/issues/51))
- Fixed problem with HGV restrictions only being taken into account if less than three provided ([Issue #75](https://github.com/GIScience/openrouteservice/issues/75))
- RPHAST performance optimisations ([Issue #64](https://github.com/GIScience/openrouteservice/issues/64))
- Updated duration calculations for urban areas ([Issue #44](https://github.com/GIScience/openrouteservice/issues/44))
- Increase hikari pool size for db connections ([PR #52](https://github.com/GIScience/openrouteservice/issues/52))

## [4.4.1] - 2017-10-12

### Added
- Ability to compute and flush graphs without holding them in memory.

### Fixed
- Optionally define bearings for specific waypoints.

## [4.4.0] - 2017-10-09
### Added
- Updated functional tests.
- Bearings parameter may be passed for cycling profiles.
- Radiuses parameter may be passed for cycling profiles.
- Continue forward parameter may be passed for cycling profiles.
- Considering OSM tag smoothness=impassable in routing.
- First prototype of statistics provider in isochrones added.

### Fixed
- Remove tracking of the highest node in DownwardSearchEdgeFilter.
- Unable to find appropriate routing profile for optimized=true if not available.
- Possible Hash function in MultiTreeMetricsExtractor collision now removed.
- Minor speed up fix in ConcaveBallsIsochroneMapBuilder.
- Fix bug in RPHAST when location lies on a oneway road.
- Consider turn restrictions if optimized=false is passed.

[unreleased]: https://github.com/GIScience/openrouteservice/compare/v6.6.4...HEAD
[6.6.4]: https://github.com/GIScience/openrouteservice/compare/v6.6.3...v6.6.4
[6.6.3]: https://github.com/GIScience/openrouteservice/compare/v6.6.2...v6.6.3
[6.6.2]: https://github.com/GIScience/openrouteservice/compare/v6.6.1...v6.6.2
[6.6.1]: https://github.com/GIScience/openrouteservice/compare/v6.6.0...v6.6.1
[6.6.0]: https://github.com/GIScience/openrouteservice/compare/v6.5.0...v6.6.0
[6.5.0]: https://github.com/GIScience/openrouteservice/compare/v6.4.4...v6.5.0
[6.4.4]: https://github.com/GIScience/openrouteservice/compare/v6.4.3...v6.4.4
[6.4.3]: https://github.com/GIScience/openrouteservice/compare/v6.4.2...v6.4.3
[6.4.2]: https://github.com/GIScience/openrouteservice/compare/v6.4.1...v6.4.2
[6.4.1]: https://github.com/GIScience/openrouteservice/compare/v6.4.0...v6.4.1
[6.4.0]: https://github.com/GIScience/openrouteservice/compare/v6.3.7...v6.4.0
[6.3.7]: https://github.com/GIScience/openrouteservice/compare/v6.3.6...v6.3.7
[6.3.6]: https://github.com/GIScience/openrouteservice/compare/v6.3.5...v6.3.6
[6.3.5]: https://github.com/GIScience/openrouteservice/compare/v6.3.4...v6.3.5
[6.3.4]: https://github.com/GIScience/openrouteservice/compare/v6.3.3...v6.3.4
[6.3.3]: https://github.com/GIScience/openrouteservice/compare/v6.3.2...v6.3.3
[6.3.2]: https://github.com/GIScience/openrouteservice/compare/v6.3.1...v6.3.2
[6.3.1]: https://github.com/GIScience/openrouteservice/compare/v6.3.0...v6.3.1
[6.3.0]: https://github.com/GIScience/openrouteservice/compare/v6.2.1...v6.3.0
[6.2.1]: https://github.com/GIScience/openrouteservice/compare/v6.2.0...v6.2.1
[6.2.0]: https://github.com/GIScience/openrouteservice/compare/v6.1.1...v6.2.0
[6.1.1]: https://github.com/GIScience/openrouteservice/compare/v6.1.0...v6.1.1
[6.1.0]: https://github.com/GIScience/openrouteservice/compare/v6.0.0...v6.1.0
[6.0.0]: https://github.com/GIScience/openrouteservice/compare/v5.0.2...v6.0.0
[5.0.2]: https://github.com/GIScience/openrouteservice/compare/v5.0.1...v5.0.2
[5.0.1]: https://github.com/GIScience/openrouteservice/compare/5.0.0...v5.0.1
[5.0.0]: https://github.com/GIScience/openrouteservice/compare/v4.7.2...5.0.0
[4.7.2]: https://github.com/GIScience/openrouteservice/compare/4.7.1...v4.7.2
[4.7.1]: https://github.com/GIScience/openrouteservice/compare/4.7.0...4.7.1
[4.7.0]: https://github.com/GIScience/openrouteservice/compare/4.5.1...4.7.0
[4.5.1]: https://github.com/GIScience/openrouteservice/compare/4.5.0...4.5.1
[4.5.0]: https://github.com/GIScience/openrouteservice/compare/4.4.2...4.5.0
[4.4.2]: https://github.com/GIScience/openrouteservice/compare/4.4.1...4.4.2
[4.4.1]: https://github.com/GIScience/openrouteservice/compare/4.4.0...4.4.1
[4.4.0]: https://github.com/GIScience/openrouteservice/compare/4.3.0...4.4.0<|MERGE_RESOLUTION|>--- conflicted
+++ resolved
@@ -34,12 +34,6 @@
  -->
 
 ## [Unreleased]
-<<<<<<< HEAD
-## [6.6.4] - 2022-01-03
-### Fixed
-- update log4j to version 2.17.1
-- switch to GH fork version v0.13.15-4 
-=======
 ### Added
 - add core matrix algorithm
 - add new workflow to build and publish the docker image ([#1035](https://github.com/GIScience/openrouteservice/pull/1035))
@@ -79,7 +73,11 @@
 - Improve travel time estimation for ferry routes ([#1037](https://github.com/GIScience/openrouteservice/issues/1037))
 - Resolving of HGV vehicle type-specific access restrictions does not require vehicle parameters to be set ([#1006](https://github.com/GIScience/openrouteservice/issues/1006))
 - updated log4j version to 2.15.0 which addresses [CVE-2021-44228](https://nvd.nist.gov/vuln/detail/CVE-2021-44228)
->>>>>>> 0794cd2e
+
+## [6.6.4] - 2022-01-03
+### Fixed
+- update log4j to version 2.17.1
+- switch to GH fork version v0.13.15-4 
 
 ## [6.6.3] - 2021-12-15
 ### Fixed
