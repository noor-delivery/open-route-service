# Changelog
All notable changes to this project will be documented in this file.

The format is based on [Keep a Changelog](http://keepachangelog.com/en/1.0.0/)

<!--
This is how a Changelog entry should look like:

## [version] - YYYY-MM-DD

### Added
- for new features.
### Changed
- existing functionality.
### Deprecated
- soon-to-be removed features.
### Removed
- now removed features.
### Fixed
- any bug.
### Security
- in case of vulnerabilities. (Use for vulnerability fixes)

RELEASING:
1. Change Unreleased to new release number
2. Add today's Date
3. Change unreleased link to compare new release:
[unreleased]: https://github.com/GIScience/openrouteservice/compare/vnew...HEAD
4. Add new compare link below
[new]: https://github.com/GIScience/openrouteservice/compare/vlast...vnew
5. Git tag release commit with vX.X.X to enable links
6. Double check issue links are valid
7. Bump version in pom.xml
 -->

## [Unreleased]

## [6.5.0] - 2021-05-17
### Added
- Time-dependent core-based routing algorithms
- Option to disable edge-based routing in core for a single weighting ([#928](https://github.com/GIScience/openrouteservice/issues/928))
### Changed
- Speed values falling below encoder's resolution are consequently stored as lowest possible non-zero value rather than being rounded to zero together with setting access to the corresponding edges to false ([#944](https://github.com/GIScience/openrouteservice/issues/944))
### Fixed
- Do not consider ill-defined "maxspeed = 0" OSM tags ([#940](https://github.com/GIScience/openrouteservice/issues/940))
- Use JSON definitions of country-specific speed limits ([#939](https://github.com/GIScience/openrouteservice/issues/939))
- Config file parameter to set the number of active landmarks for core routing ([#930](https://github.com/GIScience/openrouteservice/issues/930))
- Make sure A* with beeline approximation is used as default fallback algorithm ([#926](https://github.com/GIScience/openrouteservice/issues/926))
- Prioritize graph build date over data date in routing request ([#925](https://github.com/GIScience/openrouteservice/issues/925))
- Correct package declaration of BoundingBoxFactoryTest ([#933](https://github.com/GIScience/openrouteservice/issues/933))
- Some corrections to Hungarian language support (thanks to [debyos](https://github.com/debyos))

## [6.4.3] - 2021-04-28
### Changed
- Reduced unnecessary warning messages caused by spring output stream handling ([#899](https://github.com/GIScience/openrouteservice/issues/899)
### Fixed
- Changed fast isochrone calculation behavior for multiple ranges

## [6.4.2] - 2021-04-21
### Added
- Allow to disable OSM conditional access and speed encoders via parameter in config file
- Turkish language support (thanks to [kucar17](https://github.com/kucar17) for the translation)
### Changed
- app.config.sample HGV profile has now same settings regarding speed calculation as public API ([#806](https://github.com/GIScience/openrouteservice/issues/806))
### Fixed
- Concurrency bug in core edge filters which caused crashes during CALT graph preparation ([#905](https://github.com/GIScience/openrouteservice/issues/905))
- Fixed isochrones range documentation ([#882](https://github.com/GIScience/openrouteservice/issues/676))
- Updated installation instructions and usage to reflect v2 api ([#744](https://github.com/GIScience/openrouteservice/issues/744))
- Fixed isochrones algorithm selection for location_type parameter ([#676](https://github.com/GIScience/openrouteservice/issues/676))
- Updated link to client translations in readme

## [6.4.1] - 2021-03-31
### Fixed
- Fixed incorrect matrix response documentation ([#873](https://github.com/GIScience/openrouteservice/issues/873))
- Fixed incorrect indexing of waypoints for consecutive identical coordinates ([#762](https://github.com/GIScience/openrouteservice/issues/762))
- Changed isochrone polygon calculation to use more buffering

## [6.4.0] - 2021-03-26
### Added
- API endpoint "centrality" to calculate [betweenness centrality](https://en.wikipedia.org/wiki/Betweenness_centrality) values for nodes inside a given bounding box. Centrality is calculated using Brandes' algorithm. 
- Support for turn restrictions with core-based routing algorithms
### Changed
- Use Querygraph and virtual nodes for isochrone calculation in the same manner as in routing
- Remove Isochrones v1 api tests
### Fixed
- Fixed calculation of route distance limits with skipped segments ([#814](https://github.com/GIScience/openrouteservice/issues/814))
- Fixed missing segment distance and duration ([#695](https://github.com/GIScience/openrouteservice/issues/695))
- Fixed no response when asking for isochrone intersections ([#675](https://github.com/GIScience/openrouteservice/issues/675))
- Fixed continue_straight option with no bearing on CH-enabled profiles

## [6.3.6] - 2021-02-02
### Fixed
- Expand coordinates of all previous limit polygons before adding to new builder to prevent break-in on long polygon edges

## [6.3.5] - 2021-01-28
### Added
- Output run file to signal completion of graph building/loading at init time
### Fixed
- Define behavior for first container start with existing app.config

## [6.3.4] - 2021-01-19
### Changed
- Overhaul of Contour creation for fast isochrones. Fixing unexpected behaviour for border edges.

## [6.3.3] - 2021-01-15
### Fixed
- Updated CGIAR URL in GH (see GH fork [#35](https://github.com/GIScience/graphhopper/pull/35))

## [6.3.2] - 2020-12-14
### Added
- Prototype of time-dependent routing with A*, which takes into account OSM conditional access restrictions and speed limits
<<<<<<< HEAD
- added flag "surface quality known" to external storage for wheelchair routing which signals whether if the surface quality (i. e. surface, smoothness, tracktype) of the sidewalk for nonpedestrian ways is known or only derived from the main tags, respectivly for pedestranised ways, whether a tag indicating the surface quality was found
- added flag "pedestrianised" to external storage to signal whether a way is pedestrianised (i. e. either is a footway/track/etc or has sidewalks)
- added boolean parameters "surface_quality_known" and "pedestrianised" to the restrictions object in the api to reflect the new flags for wheelchair routing. If the parameter is set to true in the request, the corresponding flag has to be set in the external storage for an edge to be considered 
 
=======
- Japanese language support ([#811](https://github.com/GIScience/openrouteservice/pull/811), thanks to [higa4](https://github.com/higa4) for the translation)
### Changed
- Added performance improvement for fast isochrones in active cell calculation
### Fixed
- Stabilize geometry for small isochrones with small intervals
- Updated dependencies

## [6.3.1] - 2020-10-20
>>>>>>> 59e7c4c1
### Fixed
- Updated documentation for running in Docker ([#798](https://github.com/GIScience/openrouteservice/issues/798))
- Handle invalid combination of HillIndexStorage without elevation ([#683](https://github.com/GIScience/openrouteservice/issues/683))
- Enabled turning off elevation data handling for profiles
- Fixed a bug in fast isochrones preprocessing
- before, non-pedestrianised ways (i.e. ways which ame not a footway/track/etc and do not have a sidewalk) where excluded fom the graph. Now, they are included but flagged, so that they can be filtered at request time
- some bug fixes in external storage for wheelchair routing
- adapted speeds for wheelchair routinng especially for ways with bad surface quality 

## [6.3.0] - 2020-09-14
### Added
- New fast isochrone algorithm based on preprocessed data
### Fixed
- Fixed handling of invalid extra info requests ([#795](https://github.com/GIScience/openrouteservice/issues/795))

## [6.2.1] - 2020-08-13
### Added
- Check whether routing points are within different countries before routing and break if they are and all borders should be avoided
### Fixed
- Updated Docker process to use Java 11 ([#777](https://github.com/GIScience/openrouteservice/issues/777))
- Correctly resolve routing profile categories when initializing core edge filters in preprocessing ([#785](https://github.com/GIScience/openrouteservice/issues/785))

## [6.2.0] - 2020-07-15
### Added
- New `maximum_speed` parameter to the driving profiles of the directions API, for specifying a speed limit, above a certain threshold set in the config file.
- Polish translation ([#690](https://github.com/GIScience/openrouteservice/issues/690))
- Configuration parameter to enable elevation smoothing ([#725](https://github.com/GIScience/openrouteservice/issues/725))
### Fixed
- Fixed fallback to dynamic routing methods if bearings parameter set ([#702](https://github.com/GIScience/openrouteservice/issues/702))
- Enable elevation interpolation for bridges and tunnels ([#685](https://github.com/GIScience/openrouteservice/issues/685))
- Fixed erroneous duration computation of soft weightings such as green and quiet weightings
- Enable recommended weighting for hgv profile and robustify the matching of routing algorithm to the request ([#755](https://github.com/GIScience/openrouteservice/issues/755))
### Changed
- Improve recommended weighting for cycling and walking profiles ([#665](https://github.com/GIScience/openrouteservice/issues/665))
- Restructure AdditionWeighting
- Upgrade to Java 11
### Deprecated
- Use recommended weighting instead of fastest ([#763](https://github.com/GIScience/openrouteservice/issues/763))

## [6.1.1] - 2020-06-02
### Added
- Configuration option to read elevation tags from pbf data
- Configuration parameters to set location index resolution and the maximum number of iterations in coordinates lookup ([#712](https://github.com/GIScience/openrouteservice/issues/712))
### Fixed
- Removing maintenance burden of two `app.config` files for native and docker setup ([#742](https://github.com/GIScience/openrouteservice/issues/742))
- Allowed the usage of green and noise in extra info parameter ([#688](https://github.com/GIScience/openrouteservice/issues/688))
- Fixed extra info grouping with alternative routes ([#681](https://github.com/GIScience/openrouteservice/issues/681))
- Fixed way surface/type encoding issue ([#677](https://github.com/GIScience/openrouteservice/issues/677))
- Querying shortest weighting can now use CH shortest preparation if available
- Roads tagged with destination access are penalized the same way for hgv as for car ([#525](https://github.com/GIScience/openrouteservice/issues/525))
- JAVA_OPTS and CATALINA_OPTS were not correctly set in Docker setup ([#696](https://github.com/GIScience/openrouteservice/issues/696))
- Suitability values in extra info are not underestimated ([#722](https://github.com/GIScience/openrouteservice/issues/722))
- Fixed problem with incorrect way point values being referenced for round trip ([#724](https://github.com/GIScience/openrouteservice/issues/724))
- Fixed oneway handling for bike routing ([#389](https://github.com/GIScience/openrouteservice/issues/389)) [by integrating GH PR [#1769](https://github.com/graphhopper/graphhopper/pull/1769/files/ad4fe02d3d9b5deb66dc0b88d02b61b28b52871c) of BikeCommonFlagEncoder]
### Changed
- Refactor the algorithm selection process
- Use ALT/A* Beeline for roundtrips. Enable Core-ALT-only for pedestrian profile.
- Enable CH and Core-ALT preprocessing with recommended weighting for all profiles.
- Refactor wheelchair builder
- Running a Docker container will now create a `app.config` on the host machine, so it's now usable from Dockerhub

## [6.1.0] - 2020-03-06
### Added
- Hebrew language support (thanks to [citizen-dror](https://github.com/GIScience/openrouteservice/commits?author=citizen-dror) for the translation)
- Configuration options to limit avoid_polygon routing option by area and/or extent ([#629](https://github.com/GIScience/openrouteservice/issues/629))
- Configuration options to limit count parameter and distance when using alternative routes algorithm ([#651](https://github.com/GIScience/openrouteservice/issues/651))
- Configuration options to limit distance when using round trip routing algorithm ([#658](https://github.com/GIScience/openrouteservice/issues/658))
- Enable CALT routing algorithm for cycling profiles ([#662](https://github.com/GIScience/openrouteservice/issues/662))
- Configuration options to send conditional system messages with API responses ([#664](https://github.com/GIScience/openrouteservice/issues/664))
### Fixed
- more consistent language API parameters (ISO 639-1 codes & IETF tags)
- Nepali language support can be selected through API
- Fixed invalid JSON and GeoJSON when including elevation ([#640](https://github.com/GIScience/openrouteservice/issues/640))
- Added graph date for isochrones and matrix service and fixed the 0 output ([#648](https://github.com/GIScience/openrouteservice/issues/648))
- Fixed memory issue at graph building ([#659](https://github.com/GIScience/openrouteservice/issues/659))
- Improve way category assignment for ferry connections ([#678](https://github.com/GIScience/openrouteservice/issues/678))
### Changed
- improve french translation (directions)
- Make Docker setup more flexible wrt customizations ([#627](https://github.com/GIScience/openrouteservice/issues/627))
- Updated GraphHopper to newer version (0.13)
- Give more details to green and quiet routing API descriptions ([#632](https://github.com/GIScience/openrouteservice/issues/632))

## [6.0.0] - 2019-12-03
### Added
- Indonesian Translation Language
- Allow specifying a config file with -Dors_app_config=<file> anywhere on the filesystem
- Enabled round trip routing ([#391](https://github.com/GIScience/openrouteservice/issues/391))
- Enabled aternative routes in API ([#377](https://github.com/GIScience/openrouteservice/issues/377))
- Added information to the response about when graphs were last built for the profile ([#542](https://github.com/GIScience/openrouteservice/issues/542))
- Added default value for maximum snapping radius
### Fixed
- Pass JAVA_OPTS and CATALINA_OPTS as Docker build arguments ([#587](https://github.com/GIScience/openrouteservice/issues/587))
- Encoding of waytype ferry ([#573](https://github.com/GIScience/openrouteservice/issues/573))
- Refactored Core-ALT algorithm so that it can be used globally
### Changed
- Updated GraphHopper to newer version (0.12)
- Reworked flag encoders to use the methods provided by GraphHopper 0.12
- Renamed packages to follow naming conventions
- Cleanup of a number of code files
### Deprecated
- Removed geocoding endpoint and code
- Removed accessibilty endpoint and code
- Removed Brotil encoder from servlet filter

## [5.0.2] - 2019-07-29
### Added
- Added a gpx schema validator into the api-tests, testing all gpx outputs while fixing the bug from ([#496](https://github.com/GIScience/openrouteservice/issues/496))
- Added information for countries a route traverses ([#349](https://github.com/GIScience/openrouteservice/issues/349))
- Added scanning of master with sonarcloud (2019-11-29)
### Fixed
- isochrone reachfactor gives now more realistic results ([#325](https://github.com/GIScience/openrouteservice/issues/325))
- Fixed the wrong gpx header for api v2 ([#496](https://github.com/GIScience/openrouteservice/issues/496))
- Make sure external storages contain entries for all edge IDs ([#535](https://github.com/GIScience/openrouteservice/issues/535))
- Check if BordersStorage exists before calling it in AvoidBordersCoreEdgeFilter
- Take into account shortcut direction in LM selection weighting ([#550](https://github.com/GIScience/openrouteservice/issues/550))
- Updated Matrix api v2 response to correctly display sources ([#560](https://github.com/GIScience/openrouteservice/issues/560))
- Check for null pointer in LM selection weighting ([#550](https://github.com/GIScience/openrouteservice/issues/550))
- Use commas rather than pipes for weighting options in app.config.sample ([#564](https://github.com/GIScience/openrouteservice/issues/564))
- Update point references when point is not found for routing ([#567](https://github.com/GIScience/openrouteservice/issues/567))
- Fix concurrency issues when requesting extra info in routing ([#571](https://github.com/GIScience/openrouteservice/issues/571))
### Changed
- Moved walking and hiking flag encoders to the ORS core system ([#440](https://github.com/GIScience/openrouteservice/issues/440))
- Remove route optimization code ([#499](https://github.com/GIScience/openrouteservice/issues/499))
- Reduced distance for neighbourhood point search in isochrones when small isochrones are generated ([#494](https://github.com/GIScience/openrouteservice/issues/494))
- Removed obsolete storages ([#536](https://github.com/GIScience/openrouteservice/issues/536))
- Refactor fallback to preprocessing-independent algorithm for certain routing request params
- Removed some landmark sets as default from app.config.sample

## [5.0.1] - 2019-04-08
### Added
- CALT routing algorithm - Not for production ([Issue #433](https://github.com/GIScience/openrouteservice/issues/433))
- Makes docker and docker-compose deployment of openrouteservice more customizable ([Issue #434](https://github.com/GIScience/openrouteservice/issues/434))
- Add the possibility to predefine standard maximum search radii in general and for each used profile in the config file ([Issue #418](https://github.com/GIScience/openrouteservice/issues/418))
### Fixed
- fix the GPX output of the APIv2. It was broken since release of api v2. ([Issue #533](https://github.com/GIScience/openrouteservice/issues/533))
- fix SRTM URL in GH fork ([#394](https://github.com/GIScience/openrouteservice/issues/394))
- fix classpath issues for resources, Windows builds now ([#489](https://github.com/GIScience/openrouteservice/issues/489))
- isochrone geojson bbox now format compliant ([#493](https://github.com/GIScience/openrouteservice/issues/493))
- v2 isochrones now respects max_locations in app.config ([#482](https://github.com/GIScience/openrouteservice/issues/482))
- Updated documentation to reflect correct isochrone smoothing algorithm ([Issue #471](https://github.com/GIScience/openrouteservice/issues/471))
- Enable > 2 waypoints when geometry_simplify=true ([#457](https://github.com/GIScience/openrouteservice/issues/457))
- Made it so that the wheelchair profile only goes over bridleways if they are set to be foot or wheelchair accessible ([#415](https://github.com/GIScience/openrouteservice/issues/415))
- Fixed the build fail bug when `routing_name` was set in the config file ([#424](https://github.com/GIScience/openrouteservice/issues/424))
- Fixed problem with border crossings where the way crosses three polygons ([#491](https://github.com/GIScience/openrouteservice/issues/491))
### Changed
- Updated pom to always build ors.war ([Issue #432](https://github.com/GIScience/openrouteservice/issues/432))
- Replace usage of packages incompatible with Java >8 ([#474](https://github.com/GIScience/openrouteservice/issues/474))
- Updated Matrix to have a maximum number of routes to calculate rather than locations ([#518](https://github.com/GIScience/openrouteservice/issues/518))
### Deprecated
- Removed the code that was inserted for the prototype traffic weightings as it was not used and made GH updates more complicated.


## [5.0.0] - 2019-02-25
### Added
- Updated api code to use the Spring framework, with the v2 api being added ([Issue #233](https://github.com/GIScience/openrouteservice/issues/233))
- Added support for ISO 3166-1 Alpha-2 / Alpha-3 codes for routing directions option avoid_countries ([Issue #195](https://github.com/GIScience/openrouteservice/issues/195))
- Added support for free hand route option/ skip segments ([Issue #167](https://github.com/GIScience/openrouteservice/issues/167))
- Added check on matrix service to make sure that the requested locations are within the bounding area of the graph ([Issue #408](https://github.com/GIScience/openrouteservice/issues/408))
- Makes docker and docker-compose deployment of openrouteservice more customizable ([Issue #434](https://github.com/GIScience/openrouteservice/issues/434))
- Added support for GH alternative_route algorithm (Issue #377)
### Fixed
- Fixed `geometry_simplify` parameter, which had no effect before. `geometry_simplify` is incompatible with `extra_info` ([#381](https://github.com/GIScience/openrouteservice/issues/381))
### Changed
- Updated rural speed limit in France to be 80km/h ([Issue #355](https://github.com/GIScience/openrouteservice/issues/355))
- Modified smoothing and buffer distances for small isochrones, aswell as other fixes for smaller isochrones ([Issue #382](https://github.com/GIScience/openrouteservice/issues/382))
- Updated pom to use correct opengeo repo and reordered so this is the last in the list, and use latest ORS-Graphhopper library ([Issue #398](https://github.com/GIScience/openrouteservice/issues/398))
- Added /directions as an endpoint for routing ([Issue #384](https://github.com/GIScience/openrouteservice/issues/384))
- Removed the following avoid features: pavedroads, unpavedroads, tunnels, tracks and hills, as well as the option to set maximum speed; for cycling and walking profiles the option to specify difficulty settings such as fitness level and maximum steepness ([issue #396](https://github.com/GIScience/openrouteservice/issues/396))
- Updated pom to always build ors.war ([Issue #432](https://github.com/GIScience/openrouteservice/issues/432))

## [4.7.2] - 2018-12-10
### Added
- Added Unit Tests for RouteSearchParameters.class() ([while fixing Issue #291](https://github.com/GIScience/openrouteservice/issues/291))
- Added ability to return warning messages in the route response which can be used for showing info to a user when warning criteria have been met based on extended storages.
- Added a RoadAccessRestrictions extended storage as a warning extended storage for when a route goes of ways with access restrictions ([Issue #342](https://github.com/GIScience/openrouteservice/issues/342))
### Fixed
- If residential penalty reduces speed to <5, set it to 5
- Added a new ParameterValueException in RouteSearchParameters if the profile is driving-car and profile_params are set in the options ([Issue #291](https://github.com/GIScience/openrouteservice/issues/291))
- Fixed API Test to consider the new ParameterValueException ([while fixing Issue #291](https://github.com/GIScience/openrouteservice/issues/291))
- Improved range and resolution of values encoding dimension/weight road restrictions in order to properly resolve them when corresponding hgv parameters are set ([fixes issue #263](https://github.com/GIScience/openrouteservice/issues/263))
- Fixed empty BBox error if the route is located in the southern hemisphere ([Issue #348](https://github.com/GIScience/openrouteservice/issues/348))
- Take into account access restrictions specific to hgv subprofiles ([fixes issue #235](https://github.com/GIScience/openrouteservice/issues/235))
- Properly resolve all tolls, especially hgv-specific ones ([fixes issue #358](https://github.com/GIScience/openrouteservice/issues/358))
- Updated checks on pedestrian way filter for access restrictions
### Changed
- Allowed access for cars and hgvs on access=destination roads ([Issue #342](https://github.com/GIScience/openrouteservice/issues/342))

## [4.7.1] - 2018-10-24
### Added
Added instructions to readme for installing without Docker ([Issue #272](https://github.com/GIScience/openrouteservice/issues/272))
Added area_units for isochrones API as units being misleading ([Issue #272](https://github.com/GIScience/openrouteservice/issues/272))
### Fixed
- Area calculation for isochrones using metric crs ([Issue #130](https://github.com/GIScience/openrouteservice/issues/130))
- Decreases maximum peed for bike-regular for more realistic reachability scores ([Issue #325](https://github.com/GIScience/openrouteservice/issues/325))
- Fixes self intersecting polygons when requesting population for isochrones ([Issue #297](https://github.com/GIScience/openrouteservice/issues/297))
- Changes center in isochrones response to snapped edge coordinate on graph ([Issue #336](https://github.com/GIScience/openrouteservice/issues/336))
- Enable HGV axleload restriction ([Issue #262](https://github.com/GIScience/openrouteservice/issues/262))
### Changed
- Changed app.config.sample for docker to consider split profiles ([Issue #320](https://github.com/GIScience/openrouteservice/issues/320))
- Changed minor information in pom.xml
- Updated API test starting coordinates to be on a road ([Issue #328](https://github.com/GIScience/openrouteservice/issues/328))

## [4.7.0] - 2018-10-10
### Added
- Removed locations code as this will be handled by openpoiservice in the future ([Issue #120](https://github.com/GIScience/openrouteservice/issues/120))
- Removed Geocoding code as this will be handled by the geocoder service rather than within ORS
- Added smoothing option for isochrones ([Issue #137](https://github.com/GIScience/openrouteservice/issues/137))
- Added ExtraInfo storage for osm way id so that this information can be stored (and accessed) agianst the edges ([Issue #217](https://github.com/GIScience/openrouteservice/issues/217))
- Added a new GeometryUtility function and its unit test to calculate the bbox for a set of coordinates ([Issue #241](https://github.com/GIScience/openrouteservice/issues/241))
- Added support for elevation data above & and below the 60 deg N/S. When you run your own instance make sure that you specify the `elevation_provider: multi` (instead of just 'cgiar') ([Issue #220](https://github.com/GIScience/openrouteservice/issues/220))
- Added support to keep elevation source data over various path generation processes - add to your app.config: `elevation_cache_clear: false`
- Added support for new keep left/right turn instructions

### Fixed
- Correct logic of determining vehicle type flags in heavy vehicle storage ([Issue #211](https://github.com/GIScience/openrouteservice/issues/211))
- Enable OSM "key:access" tag values to take effect for heavy vehicle profile ([Issue #209](https://github.com/GIScience/openrouteservice/issues/209))
- Fixed problem with avoid polygons excluding ways that should have been accepted ([Issue #95](https://github.com/GIScience/openrouteservice/issues/95))
- Updated code to remove merging of instructions as this resulted in missing important turn instructions ([Issue #177](https://github.com/GIScience/openrouteservice/issues/177))
- Added missing translations for arrival instructions ([Issue #171](https://github.com/GIScience/openrouteservice/issues/171))
- Updated code so that acceleration is taken into account when speeds are calculated for edges ([Issue #178](https://github.com/GIScience/openrouteservice/issues/178))
- Fixed the mising rte tag in gpx issue ([Issue #196](https://github.com/GIScience/openrouteservice/issues/196))
- Fixed the gpx validation errror ([Issue #168](https://github.com/GIScience/openrouteservice/issues/168))
- Added unit conversion so that isochrone response is in user specified unit ([issue #91](https://github.com/GIScience/openrouteservice/issues/91))
- Enabled the reporting of multiple missing points in error response ([issue #246](https://github.com/GIScience/openrouteservice/issues/246))
- Fixed wrong bounding box error ([Issue #241](https://github.com/GIScience/openrouteservice/issues/241))
- Fixed problem with mountain bike profile never using contraction hierarchies.

### Changed
- Updated the internal graphhopper libraries from 0.9.x to 0.10.1 and reduced the number of custom implementations and features.
This implies that some of the previous features is no longer available in this release of openrouteservice. Most of these
adjustments are under the hood and will not be noticeable for anyone. Have said that there is of course **one exception**:
You need to create a separate profile per vehicle. In previous versions it was possible to combine multiple vehicles (like
bike, road bike, e-bike and mtb) into a single ors-profile - this is no longer possible. Instead you need to create one
profile for bike, one for mtb one for road bike and so on.  
- Updated/refactored road bike flagencoder to make it more suitable for road cycling enthusiasts. Please note, that the
generated routs might not be compliant to the local regulations - specially when 'Biking trails are obligated to be use'
- Refactored some of the edge filters and cleaned up the code initializing them
- Updated the wheelchair profile to better handle restrictions such as width, kerb heights and instances where sidewalks
are attached to roads. ([Issue #162](https://github.com/GIScience/openrouteservice/issues/162))
- Replaced "Sand" surface encoding with "Paving stone"
- Changed the bbox api test ([Issue #241](https://github.com/GIScience/openrouteservice/issues/241))
- Changed the way the bbox is calculated internally ([Issue #241](https://github.com/GIScience/openrouteservice/issues/241))
- Change the license from apache 2.0 to LGPL3 ([PR #296](https://github.com/GIScience/openrouteservice/issues/296))

### Deprecated
- Removed references to locations and accessibilty services from web.xml ([Issue #186](https://github.com/GIScience/openrouteservice/issues/186))

## [4.5.1] - 2018-03-20
### Fixed
- Fixed the parameters being the wrong way around in isochrones request when maximum range has been exceeded ([Issue #126](https://github.com/GIScience/openrouteservice/issues/126))
- Fixed the coordinate precision in the geojson export from 4 to 6 decimals ([Issue #136](https://github.com/GIScience/openrouteservice/issues/136))
- Fixed the instructions='false' error when exporting as geojson ([Issue #138](https://github.com/GIScience/openrouteservice/issues/138))
- Fixed missing summary in the geojson output ([Issue #139](https://github.com/GIScience/openrouteservice/issues/139))
- Fixed error when a high exit number for a roundabout is used in instructions ([Issue #145](https://github.com/GIScience/openrouteservice/issues/145))

### Changed
- Updated error response code for routing when no route can be found between locations ([Issue #144](https://github.com/GIScience/openrouteservice/issues/144))
- Updated logging so that stack traces are only output when debug logging is enabled ([Issue #148](https://github.com/GIScience/openrouteservice/issues/148))
- Updated the error response for geocding when no address found ([Issue #134](https://github.com/GIScience/openrouteservice/issues/134))


## [4.5.0] - 2018-02-27
### Added
- Functionality has been added to restrict routes so that they do not cross all borders, controlled borders, or the borders of specific countries ([Issue #41](https://github.com/GIScience/openrouteservice/issues/41))
- Added GeoJson export for routing exports ([Issue #54](https://github.com/GIScience/openrouteservice/issues/54))
- Added global export class to combine all exports there ([Issue #123](https://github.com/GIScience/openrouteservice/issues/123))
- Option to specify maximum locations for matrix request when using non-standard weightings ([Issue #94](https://github.com/GIScience/openrouteservice/issues/94))

### Fixed
- Fix exception when roundabout exit is not correctly found ([Issue #89](https://github.com/GIScience/openrouteservice/issues/89))
- Option to specify maximum locations for matrix request when using non-standard weightings ([Issue #94](https://github.com/GIScience/openrouteservice/issues/94))
- Geocoder now returns a 404 response if no address is found for reverse geocoding ([Issue #113](https://github.com/GIScience/openrouteservice/issues/113))
- Fixed error codes ([Issue #109](https://github.com/GIScience/openrouteservice/issues/109))
- Correct querying of population statistics data for isochrones ([Issue #106](https://github.com/GIScience/openrouteservice/issues/106))

### Changed
- RoutingProfile was changed to make sure whenever pop_total or pop_area is queried, both are present in the attributes ([Issue #106](https://github.com/GIScience/openrouteservice/issues/106))
- Response with a detour factor now uses "detourfactor" rather than "detour_factor" ([Issue #61](https://github.com/GIScience/openrouteservice/issues/61))
- Changed the gpx export to the new global export processor ([Issue #123](https://github.com/GIScience/openrouteservice/issues/123))

### Deprecated
- getStatisticsOld | Connected to the old statistics library ([Issue #106](https://github.com/GIScience/openrouteservice/issues/106))
- geometryToWKB | Connected to the old statistics library ([Issue #106](https://github.com/GIScience/openrouteservice/issues/106))

## [4.4.2] - 2018-01-31
### Added
- Ability to get routes in GPX format ([Issue #8](https://github.com/GIScience/openrouteservice/issues/8))
- Ability to read HGV tags from OSM Nodes ([Issue #49](https://github.com/GIScience/openrouteservice/issues/49))
- No need to add optimisation parameter in request ([PR #87](https://github.com/GIScience/openrouteservice/issues/87))
- Option to respond md5 of osm file used for graph generation ([Issue #48](https://github.com/GIScience/openrouteservice/issues/48))

### Fixed
- Updated code to not use empty bearings when continue_straight=true is set ([Issue #51](https://github.com/GIScience/openrouteservice/issues/51))
- Fixed problem with HGV restrictions only being taken into account if less than three provided ([Issue #75](https://github.com/GIScience/openrouteservice/issues/75))
- RPHAST performance optimisations ([Issue #64](https://github.com/GIScience/openrouteservice/issues/64))
- Updated duration calculations for urban areas ([Issue #44](https://github.com/GIScience/openrouteservice/issues/44))
- Increase hikari pool size for db connections ([PR #52](https://github.com/GIScience/openrouteservice/issues/52))

## [4.4.1] - 2017-10-12

### Added
- Ability to compute and flush graphs without holding them in memory.

### Fixed
- Optionally define bearings for specific waypoints.

## [4.4.0] - 2017-10-09
### Added
- Updated functional tests.
- Bearings parameter may be passed for cycling profiles.
- Radiuses parameter may be passed for cycling profiles.
- Continue forward parameter may be passed for cycling profiles.
- Considering OSM tag smoothness=impassable in routing.
- First prototype of statistics provider in isochrones added.

### Fixed
- Remove tracking of the highest node in DownwardSearchEdgeFilter.
- Unable to find appropriate routing profile for optimized=true if not available.
- Possible Hash function in MultiTreeMetricsExtractor collision now removed.
- Minor speed up fix in ConcaveBallsIsochroneMapBuilder.
- Fix bug in RPHAST when location lies on a oneway road.
- Consider turn restrictions if optimized=false is passed.

[unreleased]: https://github.com/GIScience/openrouteservice/compare/v6.5.0...HEAD
[6.5.0]: https://github.com/GIScience/openrouteservice/compare/v6.4.3...v6.5.0
[6.4.3]: https://github.com/GIScience/openrouteservice/compare/v6.4.2...v6.4.3
[6.4.2]: https://github.com/GIScience/openrouteservice/compare/v6.4.1...v6.4.2
[6.4.1]: https://github.com/GIScience/openrouteservice/compare/v6.4.0...v6.4.1
[6.4.0]: https://github.com/GIScience/openrouteservice/compare/v6.3.6...v6.4.0
[6.3.6]: https://github.com/GIScience/openrouteservice/compare/v6.3.5...v6.3.6
[6.3.5]: https://github.com/GIScience/openrouteservice/compare/v6.3.4...v6.3.5
[6.3.4]: https://github.com/GIScience/openrouteservice/compare/v6.3.3...v6.3.4
[6.3.3]: https://github.com/GIScience/openrouteservice/compare/v6.3.2...v6.3.3
[6.3.2]: https://github.com/GIScience/openrouteservice/compare/v6.3.1...v6.3.2
[6.3.1]: https://github.com/GIScience/openrouteservice/compare/v6.3.0...v6.3.1
[6.3.0]: https://github.com/GIScience/openrouteservice/compare/v6.2.1...v6.3.0
[6.2.1]: https://github.com/GIScience/openrouteservice/compare/v6.2.0...v6.2.1
[6.2.0]: https://github.com/GIScience/openrouteservice/compare/v6.1.1...v6.2.0
[6.1.1]: https://github.com/GIScience/openrouteservice/compare/v6.1.0...v6.1.1
[6.1.0]: https://github.com/GIScience/openrouteservice/compare/v6.0.0...v6.1.0
[6.0.0]: https://github.com/GIScience/openrouteservice/compare/v5.0.2...v6.0.0
[5.0.2]: https://github.com/GIScience/openrouteservice/compare/v5.0.1...v5.0.2
[5.0.1]: https://github.com/GIScience/openrouteservice/compare/5.0.0...v5.0.1
[5.0.0]: https://github.com/GIScience/openrouteservice/compare/v4.7.2...5.0.0
[4.7.2]: https://github.com/GIScience/openrouteservice/compare/4.7.1...v4.7.2
[4.7.1]: https://github.com/GIScience/openrouteservice/compare/4.7.0...4.7.1
[4.7.0]: https://github.com/GIScience/openrouteservice/compare/4.5.1...4.7.0
[4.5.1]: https://github.com/GIScience/openrouteservice/compare/4.5.0...4.5.1
[4.5.0]: https://github.com/GIScience/openrouteservice/compare/4.4.2...4.5.0
[4.4.2]: https://github.com/GIScience/openrouteservice/compare/4.4.1...4.4.2
[4.4.1]: https://github.com/GIScience/openrouteservice/compare/4.4.0...4.4.1
[4.4.0]: https://github.com/GIScience/openrouteservice/compare/4.3.0...4.4.0<|MERGE_RESOLUTION|>--- conflicted
+++ resolved
@@ -34,6 +34,8 @@
  -->
 
 ## [Unreleased]
+### Changed
+- Improved wheelchair routing ([#825](https://github.com/GIScience/openrouteservice/pull/825))
 
 ## [6.5.0] - 2021-05-17
 ### Added
@@ -109,12 +111,6 @@
 ## [6.3.2] - 2020-12-14
 ### Added
 - Prototype of time-dependent routing with A*, which takes into account OSM conditional access restrictions and speed limits
-<<<<<<< HEAD
-- added flag "surface quality known" to external storage for wheelchair routing which signals whether if the surface quality (i. e. surface, smoothness, tracktype) of the sidewalk for nonpedestrian ways is known or only derived from the main tags, respectivly for pedestranised ways, whether a tag indicating the surface quality was found
-- added flag "pedestrianised" to external storage to signal whether a way is pedestrianised (i. e. either is a footway/track/etc or has sidewalks)
-- added boolean parameters "surface_quality_known" and "pedestrianised" to the restrictions object in the api to reflect the new flags for wheelchair routing. If the parameter is set to true in the request, the corresponding flag has to be set in the external storage for an edge to be considered 
- 
-=======
 - Japanese language support ([#811](https://github.com/GIScience/openrouteservice/pull/811), thanks to [higa4](https://github.com/higa4) for the translation)
 ### Changed
 - Added performance improvement for fast isochrones in active cell calculation
@@ -123,15 +119,11 @@
 - Updated dependencies
 
 ## [6.3.1] - 2020-10-20
->>>>>>> 59e7c4c1
 ### Fixed
 - Updated documentation for running in Docker ([#798](https://github.com/GIScience/openrouteservice/issues/798))
 - Handle invalid combination of HillIndexStorage without elevation ([#683](https://github.com/GIScience/openrouteservice/issues/683))
 - Enabled turning off elevation data handling for profiles
 - Fixed a bug in fast isochrones preprocessing
-- before, non-pedestrianised ways (i.e. ways which ame not a footway/track/etc and do not have a sidewalk) where excluded fom the graph. Now, they are included but flagged, so that they can be filtered at request time
-- some bug fixes in external storage for wheelchair routing
-- adapted speeds for wheelchair routinng especially for ways with bad surface quality 
 
 ## [6.3.0] - 2020-09-14
 ### Added
